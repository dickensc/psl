--- conflicted
+++ resolved
@@ -9,11 +9,7 @@
 		<dependency>
 			<groupId>edu.umd.cs</groupId>
 			<artifactId>psl-groovy</artifactId>
-<<<<<<< HEAD
-			<version>1.0.3</version>
-=======
 			<version>1.1-SNAPSHOT</version>
->>>>>>> a817f8e3
 		</dependency>
 	</dependencies>
 	<properties>
