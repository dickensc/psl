--- conflicted
+++ resolved
@@ -87,11 +87,7 @@
     /**
      * Add a rule that has the body in string form, but the additional traits (weight/squared) unspecified.
      */
-<<<<<<< HEAD
-    public Rule addRule(String ruleString, boolean weighted, double weight, boolean squared) {
-=======
     public Rule addRule(String ruleString, boolean weighted, float weight, boolean squared) {
->>>>>>> 2f515af2
         RulePartial rulePartial = ModelLoader.loadRulePartial(ruleString);
 
         Rule rule = null;
