/*
 * This file is part of the PSL software.
 * Copyright 2011-2015 University of Maryland
 * Copyright 2013-2019 The Regents of the University of California
 *
 * Licensed under the Apache License, Version 2.0 (the "License");
 * you may not use this file except in compliance with the License.
 * You may obtain a copy of the License at
 *
 * http://www.apache.org/licenses/LICENSE-2.0
 *
 * Unless required by applicable law or agreed to in writing, software
 * distributed under the License is distributed on an "AS IS" BASIS,
 * WITHOUT WARRANTIES OR CONDITIONS OF ANY KIND, either express or implied.
 * See the License for the specific language governing permissions and
 * limitations under the License.
 */
package org.linqs.psl.cli;

import org.linqs.psl.application.inference.InferenceApplication;
import org.linqs.psl.application.inference.MPEInference;
import org.linqs.psl.application.learning.weight.WeightLearningApplication;
import org.linqs.psl.application.learning.weight.maxlikelihood.MaxLikelihoodMPE;
import org.linqs.psl.database.DataStore;
import org.linqs.psl.database.Database;
import org.linqs.psl.database.Partition;
import org.linqs.psl.database.rdbms.RDBMSDataStore;
import org.linqs.psl.database.rdbms.driver.DatabaseDriver;
import org.linqs.psl.database.rdbms.driver.H2DatabaseDriver;
import org.linqs.psl.database.rdbms.driver.H2DatabaseDriver.Type;
import org.linqs.psl.database.rdbms.driver.PostgreSQLDriver;
import org.linqs.psl.evaluation.statistics.Evaluator;
import org.linqs.psl.grounding.GroundRuleStore;
import org.linqs.psl.model.Model;
import org.linqs.psl.model.atom.GroundAtom;
import org.linqs.psl.model.predicate.StandardPredicate;
import org.linqs.psl.model.rule.GroundRule;
import org.linqs.psl.model.rule.Rule;
import org.linqs.psl.model.rule.UnweightedGroundRule;
import org.linqs.psl.model.rule.WeightedGroundRule;
import org.linqs.psl.model.term.Constant;
import org.linqs.psl.parser.ModelLoader;
import org.linqs.psl.parser.CommandLineLoader;
import org.linqs.psl.util.Reflection;
import org.linqs.psl.util.StringUtils;
import org.linqs.psl.util.SystemUtils;
import org.linqs.psl.util.Version;

import org.apache.commons.cli.CommandLine;
import org.apache.commons.cli.HelpFormatter;
import org.apache.commons.configuration2.ex.ConfigurationException;
import org.slf4j.Logger;
import org.slf4j.LoggerFactory;

import java.io.File;
import java.io.FileNotFoundException;
import java.io.FileReader;
import java.io.FileWriter;
import java.io.IOException;
import java.io.InputStream;
import java.io.PrintStream;
import java.net.InetAddress;
import java.net.URL;
import java.net.UnknownHostException;
import java.nio.file.Paths;
import java.util.List;
import java.util.Map;

import java.util.Set;
import java.util.regex.Pattern;

/**
 * Launches PSL from the command line.
 * Supports inference and supervised parameter learning.
 */
public class Launcher {
    public static final String MODEL_FILE_EXTENSION = ".psl";
<<<<<<< HEAD
=======
    public static final String DEFAULT_H2_DB_PATH = SystemUtils.getTempDir("cli");
    public static final String DEFAULT_POSTGRES_DB_NAME = "psl_cli";
    public static final String DEFAULT_IA = MPEInference.class.getName();
    public static final String DEFAULT_WLA = MaxLikelihoodMPE.class.getName();
>>>>>>> 207ab55c

    // Reserved partition names.
    public static final String PARTITION_NAME_OBSERVATIONS = "observations";
    public static final String PARTITION_NAME_TARGET = "targets";
    public static final String PARTITION_NAME_LABELS = "truth";

    private static final Logger log = LoggerFactory.getLogger(Launcher.class);
    private CommandLine parsedOptions;

    private Launcher(CommandLine givenOptions) {
        this.parsedOptions = givenOptions;
    }

    /**
     * Set up the DataStore.
     */
    private DataStore initDataStore() {
        String dbPath = CommandLineLoader.DEFAULT_H2_DB_PATH;
        boolean useH2 = true;

        if (parsedOptions.hasOption(CommandLineLoader.OPTION_DB_H2_PATH)) {
            dbPath = parsedOptions.getOptionValue(CommandLineLoader.OPTION_DB_H2_PATH);
        } else if (parsedOptions.hasOption(CommandLineLoader.OPTION_DB_POSTGRESQL_NAME)) {
            dbPath = parsedOptions.getOptionValue(CommandLineLoader.OPTION_DB_POSTGRESQL_NAME, CommandLineLoader.DEFAULT_POSTGRES_DB_NAME);
            useH2 = false;
        }

        DatabaseDriver driver = null;
        if (useH2) {
            driver = new H2DatabaseDriver(Type.Disk, dbPath, true);
        } else {
            driver = new PostgreSQLDriver(dbPath, true);
        }

        return new RDBMSDataStore(driver);
    }

    private Set<StandardPredicate> loadData(DataStore dataStore) {
        log.info("Loading data");

        Set<StandardPredicate> closedPredicates;
        try {
            String path = parsedOptions.getOptionValue(CommandLineLoader.OPTION_DATA);
            closedPredicates = DataLoader.load(dataStore, path, parsedOptions.hasOption(CommandLineLoader.OPTION_INT_IDS));
        } catch (ConfigurationException | FileNotFoundException ex) {
            throw new RuntimeException("Failed to load data.", ex);
        }

        log.info("Data loading complete");

        return closedPredicates;
    }

    /**
     * Possible output the ground rules.
     * @param path where to output the ground rules. Use stdout if null.
     */
    private void outputGroundRules(GroundRuleStore groundRuleStore, String path, boolean includeSatisfaction) {
        PrintStream stream = System.out;
        boolean closeStream = false;

        if (path != null) {
            try {
                stream = new PrintStream(path);
                closeStream = true;
            } catch (IOException ex) {
                log.error(String.format("Unable to open file (%s) for ground rules, using stdout instead.", path), ex);
            }
        }

        // Write a header.
        String header = StringUtils.join("\t", "Weight", "Squared?", "Rule");
        if (includeSatisfaction) {
            header = StringUtils.join("\t", header, "Satisfaction");
        }
        stream.println(header);

        for (GroundRule groundRule : groundRuleStore.getGroundRules()) {
            String row = "";
            double satisfaction = 0.0;

            if (groundRule instanceof WeightedGroundRule) {
                WeightedGroundRule weightedGroundRule = (WeightedGroundRule)groundRule;
                row = StringUtils.join("\t",
                        "" + weightedGroundRule.getWeight(), "" + weightedGroundRule.isSquared(), groundRule.baseToString());
                satisfaction = 1.0 - weightedGroundRule.getIncompatibility();
            } else {
                UnweightedGroundRule unweightedGroundRule = (UnweightedGroundRule)groundRule;
                row = StringUtils.join("\t", ".", "" + false, groundRule.baseToString());
                satisfaction = 1.0 - unweightedGroundRule.getInfeasibility();
            }

            if (includeSatisfaction) {
                row = StringUtils.join("\t", row, "" + satisfaction);
            }

            stream.println(row);
        }

        if (closeStream) {
            stream.close();
        }
    }

    /**
     * Run inference.
     * The caller is responsible for closing the database.
     */
    private Database runInference(Model model, DataStore dataStore, Set<StandardPredicate> closedPredicates, String inferenceName) {
        log.info("Starting inference with class: {}", inferenceName);

        // Create database.
        Partition targetPartition = dataStore.getPartition(PARTITION_NAME_TARGET);
        Partition observationsPartition = dataStore.getPartition(PARTITION_NAME_OBSERVATIONS);
        Database database = dataStore.getDatabase(targetPartition, closedPredicates, observationsPartition);

        InferenceApplication inferenceApplication =
                InferenceApplication.getInferenceApplication(inferenceName, model, database);

        if (parsedOptions.hasOption(CommandLineLoader.OPTION_OUTPUT_GROUND_RULES_LONG)) {
            String path = parsedOptions.getOptionValue(CommandLineLoader.OPTION_OUTPUT_GROUND_RULES_LONG);
            outputGroundRules(inferenceApplication.getGroundRuleStore(), path, false);
        }

        inferenceApplication.inference();

        if (parsedOptions.hasOption(CommandLineLoader.OPTION_OUTPUT_SATISFACTION_LONG)) {
            String path = parsedOptions.getOptionValue(CommandLineLoader.OPTION_OUTPUT_SATISFACTION_LONG);
            outputGroundRules(inferenceApplication.getGroundRuleStore(), path, true);
        }

        log.info("Inference Complete");

        // Output the results.
        outputResults(database, dataStore, closedPredicates);

        return database;
    }

    private void outputResults(Database database, DataStore dataStore, Set<StandardPredicate> closedPredicates) {
        // Set of open predicates
        Set<StandardPredicate> openPredicates = dataStore.getRegisteredPredicates();
        openPredicates.removeAll(closedPredicates);

        // If we are just writing to the console, use a more human-readable format.
        if (!parsedOptions.hasOption(CommandLineLoader.OPTION_OUTPUT_DIR)) {
            for (StandardPredicate openPredicate : openPredicates) {
                for (GroundAtom atom : database.getAllGroundRandomVariableAtoms(openPredicate)) {
                    System.out.println(atom.toString() + " = " + atom.getValue());
                }
            }

            return;
        }

        // If we have an output directory, then write a different file for each predicate.
        String outputDirectoryPath = parsedOptions.getOptionValue(CommandLineLoader.OPTION_OUTPUT_DIR);
        File outputDirectory = new File(outputDirectoryPath);

        // mkdir -p
        outputDirectory.mkdirs();

        for (StandardPredicate openPredicate : openPredicates) {
            try {
                FileWriter predFileWriter = new FileWriter(new File(outputDirectory, openPredicate.getName() + ".txt"));
                StringBuilder row = new StringBuilder();

                for (GroundAtom atom : database.getAllGroundRandomVariableAtoms(openPredicate)) {
                    row.setLength(0);

                    for (Constant term : atom.getArguments()) {
                        row.append(term.rawToString());
                        row.append("\t");
                    }
                    row.append(Double.toString(atom.getValue()));
                    row.append("\n");

                    predFileWriter.write(row.toString());
                }

                predFileWriter.close();
            } catch (IOException ex) {
                log.error("Exception writing predicate {}", openPredicate);
            }
        }
    }

    private void learnWeights(Model model, DataStore dataStore, Set<StandardPredicate> closedPredicates, String wlaName) {
        log.info("Starting weight learning with learner: " + wlaName);

        Partition targetPartition = dataStore.getPartition(PARTITION_NAME_TARGET);
        Partition observationsPartition = dataStore.getPartition(PARTITION_NAME_OBSERVATIONS);
        Partition truthPartition = dataStore.getPartition(PARTITION_NAME_LABELS);

        Database randomVariableDatabase = dataStore.getDatabase(targetPartition, closedPredicates, observationsPartition);
        Database observedTruthDatabase = dataStore.getDatabase(truthPartition, dataStore.getRegisteredPredicates());

        WeightLearningApplication learner = WeightLearningApplication.getWLA(wlaName, model.getRules(),
                randomVariableDatabase, observedTruthDatabase);
        learner.learn();

        if (parsedOptions.hasOption(CommandLineLoader.OPTION_OUTPUT_GROUND_RULES_LONG)) {
            String path = parsedOptions.getOptionValue(CommandLineLoader.OPTION_OUTPUT_GROUND_RULES_LONG);
            outputGroundRules(learner.getGroundRuleStore(), path, false);
        }

        learner.close();

        if (parsedOptions.hasOption(CommandLineLoader.OPTION_OUTPUT_SATISFACTION_LONG)) {
            String path = parsedOptions.getOptionValue(CommandLineLoader.OPTION_OUTPUT_SATISFACTION_LONG);
            outputGroundRules(learner.getGroundRuleStore(), path, true);
        }

        randomVariableDatabase.close();
        observedTruthDatabase.close();

        log.info("Weight learning complete");

        String modelFilename = parsedOptions.getOptionValue(CommandLineLoader.OPTION_MODEL);

        String learnedFilename;
        int prefixPos = modelFilename.lastIndexOf(MODEL_FILE_EXTENSION);
        if (prefixPos == -1) {
            learnedFilename = modelFilename + MODEL_FILE_EXTENSION;
        } else {
            learnedFilename = modelFilename.substring(0, prefixPos) + "-learned" + MODEL_FILE_EXTENSION;
        }
        log.info("Writing learned model to {}", learnedFilename);

        String outModel = model.asString();

        // Remove excess parens.
        outModel = outModel.replaceAll("\\( | \\)", "");

        try (FileWriter learnedFileWriter = new FileWriter(new File(learnedFilename))) {
            learnedFileWriter.write(outModel);
        } catch (IOException ex) {
            log.error("Failed to write learned model:\n" + outModel);
            throw new RuntimeException("Failed to write learned model to: " + learnedFilename, ex);
        }
    }

    /**
     * Run eval.
     * @param predictionDatabase can be passed in to speed up evaluation. If null, one will be created and closed internally.
     */
    private void evaluation(DataStore dataStore, Database predictionDatabase, Set<StandardPredicate> closedPredicates, String evalClassName) {
        log.info("Starting evaluation with class: {}.", evalClassName);

        // Set of open predicates
        Set<StandardPredicate> openPredicates = dataStore.getRegisteredPredicates();
        openPredicates.removeAll(closedPredicates);

        // Create database.
        Partition targetPartition = dataStore.getPartition(PARTITION_NAME_TARGET);
        Partition observationsPartition = dataStore.getPartition(PARTITION_NAME_OBSERVATIONS);
        Partition truthPartition = dataStore.getPartition(PARTITION_NAME_LABELS);

        boolean closePredictionDB = false;
        if (predictionDatabase == null) {
            closePredictionDB = true;
            predictionDatabase = dataStore.getDatabase(targetPartition, closedPredicates, observationsPartition);
        }

        Database truthDatabase = dataStore.getDatabase(truthPartition, dataStore.getRegisteredPredicates());

        Evaluator evaluator = (Evaluator)Reflection.newObject(evalClassName);

        for (StandardPredicate targetPredicate : openPredicates) {
            // Before we run evaluation, ensure that the truth database actaully has instances of the target predicate.
            if (truthDatabase.countAllGroundAtoms(targetPredicate) == 0) {
                log.info("Skipping evaluation for {} since there are no ground truth atoms", targetPredicate);
                continue;
            }

            evaluator.compute(predictionDatabase, truthDatabase, targetPredicate, !closePredictionDB);
            log.info("Evaluation results for {} -- {}", targetPredicate.getName(), evaluator.getAllStats());
        }

        if (closePredictionDB) {
            predictionDatabase.close();
        }
        truthDatabase.close();
    }

    private Model loadModel(DataStore dataStore) {
        log.info("Loading model from {}", parsedOptions.getOptionValue(CommandLineLoader.OPTION_MODEL));

        Model model = null;

        try (FileReader reader = new FileReader(new File(parsedOptions.getOptionValue(CommandLineLoader.OPTION_MODEL)))) {
            model = ModelLoader.load(dataStore, reader);
        } catch (IOException ex) {
            throw new RuntimeException("Failed to load model from file: " + parsedOptions.getOptionValue(CommandLineLoader.OPTION_MODEL), ex);
        }

        log.debug("Model:");
        for (Rule rule : model.getRules()) {
            log.debug("   " + rule);
        }

        log.info("Model loading complete");

        return model;
    }

    private void run() {
        log.info("Running PSL CLI Version {}", Version.getFull());
        DataStore dataStore = initDataStore();

        // Load data
        Set<StandardPredicate> closedPredicates = loadData(dataStore);

        // Load model
        Model model = loadModel(dataStore);

        // Inference
        Database evalDB = null;
        if (parsedOptions.hasOption(CommandLineLoader.OPERATION_INFER)) {
            evalDB = runInference(model, dataStore, closedPredicates, parsedOptions.getOptionValue(CommandLineLoader.OPERATION_INFER, CommandLineLoader.DEFAULT_IA));
        } else if (parsedOptions.hasOption(CommandLineLoader.OPERATION_LEARN)) {
            learnWeights(model, dataStore, closedPredicates, parsedOptions.getOptionValue(CommandLineLoader.OPERATION_LEARN, CommandLineLoader.DEFAULT_WLA));
        } else {
            throw new IllegalArgumentException("No valid operation provided.");
        }

        // Evaluation
        if (parsedOptions.hasOption(CommandLineLoader.OPTION_EVAL)) {
            for (String evaluator : parsedOptions.getOptionValues(CommandLineLoader.OPTION_EVAL)) {
                evaluation(dataStore, evalDB, closedPredicates, evaluator);
            }

            log.info("Evaluation complete.");
        }

        if (evalDB != null) {
            evalDB.close();
        }

        dataStore.close();
    }

<<<<<<< HEAD
    private static boolean isCommandLineValid(CommandLine givenOptions) {
        // Return early in case of help or version option.
        if (givenOptions.hasOption(CommandLineLoader.OPTION_HELP) ||
                givenOptions.hasOption(CommandLineLoader.OPTION_VERSION)) {
            return false;
=======
    private static Options setupOptions() {
        Options options = new Options();

        OptionGroup mainCommand = new OptionGroup();

        mainCommand.addOption(Option.builder(OPERATION_INFER)
                .longOpt(OPERATION_INFER_LONG)
                .desc("Run MAP inference." +
                        " You can optionally supply a fully qualified name for an inference application" +
                        " (defaults to " + DEFAULT_IA + ").")
                .hasArg()
                .argName("inferenceMethod")
                .optionalArg(true)
                .build());

        mainCommand.addOption(Option.builder(OPERATION_LEARN)
                .longOpt(OPERATION_LEARN_LONG)
                .desc("Run weight learning." +
                        " You can optionally supply a fully qualified name for a weight learner" +
                        " (defaults to " + DEFAULT_WLA + ").")
                .hasArg()
                .argName("learner")
                .optionalArg(true)
                .build());

        // Make sure that help and version are in the main group so a successful run can use them.

        mainCommand.addOption(Option.builder(OPTION_HELP)
                .longOpt(OPTION_HELP_LONG)
                .desc("Print this help message and exit")
                .build());

        mainCommand.addOption(Option.builder(OPTION_VERSION)
                .longOpt(OPTION_VERSION_LONG)
                .desc("Print the PSL version and exit")
                .build());

        mainCommand.setRequired(true);
        options.addOptionGroup(mainCommand);

        options.addOption(Option.builder(OPTION_DATA)
                .longOpt(OPTION_DATA_LONG)
                .desc("Path to PSL data file")
                .hasArg()
                .argName("path")
                .build());

        options.addOption(Option.builder()
                .longOpt(OPTION_DB_H2_PATH)
                .desc("Path for H2 database file (defaults to 'cli_<user name>@<host name>' ('" + DEFAULT_H2_DB_PATH + "'))." +
                        " Not compatible with the '--" + OPTION_DB_POSTGRESQL_NAME + "' option.")
                .hasArg()
                .argName("path")
                .build());

        options.addOption(Option.builder()
                .longOpt(OPTION_DB_POSTGRESQL_NAME)
                .desc("Name for the PostgreSQL database to use (defaults to " + DEFAULT_POSTGRES_DB_NAME + ")." +
                        " Not compatible with the '--" + OPTION_DB_H2_PATH + "' option." +
                        " Currently only local databases without credentials are supported.")
                .hasArg()
                .argName("name")
                .optionalArg(true)
                .build());

        options.addOption(Option.builder(OPTION_EVAL)
                .longOpt(OPTION_EVAL_LONG)
                .desc("Run the named evaluator (" + Evaluator.class.getName() + ") on any open predicate with a 'truth' partition." +
                        " If multiple evaluators are specific, they will each be run.")
                .hasArgs()
                .argName("evaluator ...")
                .build());

        options.addOption(Option.builder(OPTION_INT_IDS)
                .longOpt(OPTION_INT_IDS_LONG)
                .desc("Use integer identifiers (UniqueIntID) instead of string identifiers (UniqueStringID).")
                .build());

        options.addOption(Option.builder(OPTION_LOG4J)
                .longOpt(OPTION_LOG4J_LONG)
                .desc("Optional log4j properties file path")
                .hasArg()
                .argName("path")
                .build());

        options.addOption(Option.builder(OPTION_MODEL)
                .longOpt(OPTION_MODEL_LONG)
                .desc("Path to PSL model file")
                .hasArg()
                .argName("path")
                .build());

        options.addOption(Option.builder(OPTION_OUTPUT_DIR)
                .longOpt(OPTION_OUTPUT_DIR_LONG)
                .desc("Optional path for writing results to filesystem (default is STDOUT)")
                .hasArg()
                .argName("path")
                .build());

        options.addOption(Option.builder()
                .longOpt(OPTION_OUTPUT_GROUND_RULES_LONG)
                .desc("Output the program's ground rules." +
                        " If a path is specified, the ground rules will be output there." +
                        " Otherwise, they will be output to stdout (not the logger).")
                .hasArg()
                .argName("path")
                .optionalArg(true)
                .build());

        options.addOption(Option.builder()
                .longOpt(OPTION_OUTPUT_SATISFACTION_LONG)
                .desc("Output the program's ground rules along with their satisfaction values after inference." +
                        " If a path is specified, the ground rules will be output there." +
                        " Otherwise, they will be output to stdout (not the logger).")
                .hasArg()
                .argName("path")
                .optionalArg(true)
                .build());

        options.addOption(Option.builder(OPTION_PROPERTIES_FILE)
                .longOpt(OPTION_PROPERTIES_FILE_LONG)
                .desc("Optional PSL properties file path")
                .hasArg()
                .argName("path")
                .build());

        options.addOption(Option.builder(OPTION_PROPERTIES)
                .argName("name=value")
                .desc("Directly specify PSL properties (overrides options set via --" + OPTION_PROPERTIES_FILE_LONG + ")." +
                        " See https://github.com/linqs/psl/wiki/Configuration-Options for a list of available options." +
                        " Log4j properties (properties starting with 'log4j') will be passed to the logger." +
                        " 'log4j.threshold=DEBUG', for example, will be passed to log4j and set the global logging threshold.")
                .hasArg()
                .numberOfArgs(2)
                .valueSeparator('=')
                .build());

        return options;
    }

    private static HelpFormatter getHelpFormatter() {
        HelpFormatter helpFormatter = new HelpFormatter();

        // Hack the option ordering to put argumentions without options first and then required options first.
        // infer and learn go first, then required, then just normal.
        helpFormatter.setOptionComparator(new Comparator<Option>() {
            @Override
            public int compare(Option o1, Option o2) {
                String name1 = o1.getOpt();
                if (name1 == null) {
                    name1 = o1.getLongOpt();
                }

                String name2 = o2.getOpt();
                if (name2 == null) {
                    name2 = o2.getLongOpt();
                }

                if (name1.equals(OPERATION_INFER)) {
                    return -1;
                }

                if (name2.equals(OPERATION_INFER)) {
                    return 1;
                }

                if (name1.equals(OPERATION_LEARN)) {
                    return -1;
                }

                if (name2.equals(OPERATION_LEARN)) {
                    return 1;
                }

                if (o1.isRequired() && !o2.isRequired()) {
                    return -1;
                }

                if (!o1.isRequired() && o2.isRequired()) {
                    return 1;
                }

                return name1.compareTo(name2);
            }
        });

        helpFormatter.setWidth(100);

        return helpFormatter;
    }

    /**
     * Parse the options on the command line.
     * Will exit on error, but Will return null if the CLI should not be run (like if we are doing a help/version run).
     */
    private static CommandLine parseOptions(String[] args) {
        Options options = setupOptions();
        CommandLineParser parser = new DefaultParser();
        CommandLine commandLineOptions = null;

        try {
            commandLineOptions = parser.parse(options, args);
        } catch (ParseException ex) {
            System.err.println("Command line error: " + ex.getMessage());
            getHelpFormatter().printHelp("psl", options, true);
            System.exit(1);
        }

        if (commandLineOptions.hasOption(OPTION_HELP)) {
            initDefaultLogger();
            getHelpFormatter().printHelp("psl", options, true);
            return null;
        }

        if (commandLineOptions.hasOption(OPTION_VERSION)) {
            initDefaultLogger();
            System.out.println("PSL CLI Version " + Version.getFull());
            return null;
>>>>>>> 207ab55c
        }

        // Data and model are required.
        // (We don't enforce them earlier so we can have successful runs with help and version.)
        HelpFormatter helpFormatter = new HelpFormatter();
        if (!givenOptions.hasOption(CommandLineLoader.OPTION_DATA)) {
            System.out.println(String.format("Missing required option: --%s/-%s.", CommandLineLoader.OPTION_DATA_LONG, CommandLineLoader.OPTION_DATA));
            helpFormatter.printHelp("psl", CommandLineLoader.getOptions(), true);
            return false;
        }
        if (!givenOptions.hasOption(CommandLineLoader.OPTION_MODEL)) {
            System.out.println(String.format("Missing required option: --%s/-%s.", CommandLineLoader.OPTION_MODEL_LONG, CommandLineLoader.OPTION_MODEL));
            helpFormatter.printHelp("psl", CommandLineLoader.getOptions(), true);
            return false;
        }

        if (!givenOptions.hasOption(CommandLineLoader.OPERATION_INFER) && (!givenOptions.hasOption(CommandLineLoader.OPERATION_LEARN))) {
            System.out.println(String.format("Missing required option: --%s/-%s.", CommandLineLoader.OPERATION_INFER_LONG, CommandLineLoader.OPERATION_INFER));
            helpFormatter.printHelp("psl", CommandLineLoader.getOptions(), true);
            return false;
        }

        return true;
    }

    public static void main(String[] args) {
        main(args, false);
    }

    public static void main(String[] args, boolean rethrow) {
        try {
            CommandLineLoader commandLineLoader = new CommandLineLoader(args);
            CommandLine givenOptions = commandLineLoader.getParsedOptions();
            // Return for command line parse errors or PSL errors.
            if (( givenOptions == null) || (!(isCommandLineValid(givenOptions)))) {
                return;
            }
            Launcher pslLauncher = new Launcher(givenOptions);
            pslLauncher.run();
        } catch (Exception ex) {
            if (rethrow) {
                throw new RuntimeException("Failed to run CLI: " + ex.getMessage(), ex);
            } else {
                System.err.println("Unexpected exception!");
                ex.printStackTrace(System.err);
                System.exit(1);
            }
        }
    }
}<|MERGE_RESOLUTION|>--- conflicted
+++ resolved
@@ -75,13 +75,6 @@
  */
 public class Launcher {
     public static final String MODEL_FILE_EXTENSION = ".psl";
-<<<<<<< HEAD
-=======
-    public static final String DEFAULT_H2_DB_PATH = SystemUtils.getTempDir("cli");
-    public static final String DEFAULT_POSTGRES_DB_NAME = "psl_cli";
-    public static final String DEFAULT_IA = MPEInference.class.getName();
-    public static final String DEFAULT_WLA = MaxLikelihoodMPE.class.getName();
->>>>>>> 207ab55c
 
     // Reserved partition names.
     public static final String PARTITION_NAME_OBSERVATIONS = "observations";
@@ -424,232 +417,11 @@
         dataStore.close();
     }
 
-<<<<<<< HEAD
     private static boolean isCommandLineValid(CommandLine givenOptions) {
         // Return early in case of help or version option.
         if (givenOptions.hasOption(CommandLineLoader.OPTION_HELP) ||
                 givenOptions.hasOption(CommandLineLoader.OPTION_VERSION)) {
             return false;
-=======
-    private static Options setupOptions() {
-        Options options = new Options();
-
-        OptionGroup mainCommand = new OptionGroup();
-
-        mainCommand.addOption(Option.builder(OPERATION_INFER)
-                .longOpt(OPERATION_INFER_LONG)
-                .desc("Run MAP inference." +
-                        " You can optionally supply a fully qualified name for an inference application" +
-                        " (defaults to " + DEFAULT_IA + ").")
-                .hasArg()
-                .argName("inferenceMethod")
-                .optionalArg(true)
-                .build());
-
-        mainCommand.addOption(Option.builder(OPERATION_LEARN)
-                .longOpt(OPERATION_LEARN_LONG)
-                .desc("Run weight learning." +
-                        " You can optionally supply a fully qualified name for a weight learner" +
-                        " (defaults to " + DEFAULT_WLA + ").")
-                .hasArg()
-                .argName("learner")
-                .optionalArg(true)
-                .build());
-
-        // Make sure that help and version are in the main group so a successful run can use them.
-
-        mainCommand.addOption(Option.builder(OPTION_HELP)
-                .longOpt(OPTION_HELP_LONG)
-                .desc("Print this help message and exit")
-                .build());
-
-        mainCommand.addOption(Option.builder(OPTION_VERSION)
-                .longOpt(OPTION_VERSION_LONG)
-                .desc("Print the PSL version and exit")
-                .build());
-
-        mainCommand.setRequired(true);
-        options.addOptionGroup(mainCommand);
-
-        options.addOption(Option.builder(OPTION_DATA)
-                .longOpt(OPTION_DATA_LONG)
-                .desc("Path to PSL data file")
-                .hasArg()
-                .argName("path")
-                .build());
-
-        options.addOption(Option.builder()
-                .longOpt(OPTION_DB_H2_PATH)
-                .desc("Path for H2 database file (defaults to 'cli_<user name>@<host name>' ('" + DEFAULT_H2_DB_PATH + "'))." +
-                        " Not compatible with the '--" + OPTION_DB_POSTGRESQL_NAME + "' option.")
-                .hasArg()
-                .argName("path")
-                .build());
-
-        options.addOption(Option.builder()
-                .longOpt(OPTION_DB_POSTGRESQL_NAME)
-                .desc("Name for the PostgreSQL database to use (defaults to " + DEFAULT_POSTGRES_DB_NAME + ")." +
-                        " Not compatible with the '--" + OPTION_DB_H2_PATH + "' option." +
-                        " Currently only local databases without credentials are supported.")
-                .hasArg()
-                .argName("name")
-                .optionalArg(true)
-                .build());
-
-        options.addOption(Option.builder(OPTION_EVAL)
-                .longOpt(OPTION_EVAL_LONG)
-                .desc("Run the named evaluator (" + Evaluator.class.getName() + ") on any open predicate with a 'truth' partition." +
-                        " If multiple evaluators are specific, they will each be run.")
-                .hasArgs()
-                .argName("evaluator ...")
-                .build());
-
-        options.addOption(Option.builder(OPTION_INT_IDS)
-                .longOpt(OPTION_INT_IDS_LONG)
-                .desc("Use integer identifiers (UniqueIntID) instead of string identifiers (UniqueStringID).")
-                .build());
-
-        options.addOption(Option.builder(OPTION_LOG4J)
-                .longOpt(OPTION_LOG4J_LONG)
-                .desc("Optional log4j properties file path")
-                .hasArg()
-                .argName("path")
-                .build());
-
-        options.addOption(Option.builder(OPTION_MODEL)
-                .longOpt(OPTION_MODEL_LONG)
-                .desc("Path to PSL model file")
-                .hasArg()
-                .argName("path")
-                .build());
-
-        options.addOption(Option.builder(OPTION_OUTPUT_DIR)
-                .longOpt(OPTION_OUTPUT_DIR_LONG)
-                .desc("Optional path for writing results to filesystem (default is STDOUT)")
-                .hasArg()
-                .argName("path")
-                .build());
-
-        options.addOption(Option.builder()
-                .longOpt(OPTION_OUTPUT_GROUND_RULES_LONG)
-                .desc("Output the program's ground rules." +
-                        " If a path is specified, the ground rules will be output there." +
-                        " Otherwise, they will be output to stdout (not the logger).")
-                .hasArg()
-                .argName("path")
-                .optionalArg(true)
-                .build());
-
-        options.addOption(Option.builder()
-                .longOpt(OPTION_OUTPUT_SATISFACTION_LONG)
-                .desc("Output the program's ground rules along with their satisfaction values after inference." +
-                        " If a path is specified, the ground rules will be output there." +
-                        " Otherwise, they will be output to stdout (not the logger).")
-                .hasArg()
-                .argName("path")
-                .optionalArg(true)
-                .build());
-
-        options.addOption(Option.builder(OPTION_PROPERTIES_FILE)
-                .longOpt(OPTION_PROPERTIES_FILE_LONG)
-                .desc("Optional PSL properties file path")
-                .hasArg()
-                .argName("path")
-                .build());
-
-        options.addOption(Option.builder(OPTION_PROPERTIES)
-                .argName("name=value")
-                .desc("Directly specify PSL properties (overrides options set via --" + OPTION_PROPERTIES_FILE_LONG + ")." +
-                        " See https://github.com/linqs/psl/wiki/Configuration-Options for a list of available options." +
-                        " Log4j properties (properties starting with 'log4j') will be passed to the logger." +
-                        " 'log4j.threshold=DEBUG', for example, will be passed to log4j and set the global logging threshold.")
-                .hasArg()
-                .numberOfArgs(2)
-                .valueSeparator('=')
-                .build());
-
-        return options;
-    }
-
-    private static HelpFormatter getHelpFormatter() {
-        HelpFormatter helpFormatter = new HelpFormatter();
-
-        // Hack the option ordering to put argumentions without options first and then required options first.
-        // infer and learn go first, then required, then just normal.
-        helpFormatter.setOptionComparator(new Comparator<Option>() {
-            @Override
-            public int compare(Option o1, Option o2) {
-                String name1 = o1.getOpt();
-                if (name1 == null) {
-                    name1 = o1.getLongOpt();
-                }
-
-                String name2 = o2.getOpt();
-                if (name2 == null) {
-                    name2 = o2.getLongOpt();
-                }
-
-                if (name1.equals(OPERATION_INFER)) {
-                    return -1;
-                }
-
-                if (name2.equals(OPERATION_INFER)) {
-                    return 1;
-                }
-
-                if (name1.equals(OPERATION_LEARN)) {
-                    return -1;
-                }
-
-                if (name2.equals(OPERATION_LEARN)) {
-                    return 1;
-                }
-
-                if (o1.isRequired() && !o2.isRequired()) {
-                    return -1;
-                }
-
-                if (!o1.isRequired() && o2.isRequired()) {
-                    return 1;
-                }
-
-                return name1.compareTo(name2);
-            }
-        });
-
-        helpFormatter.setWidth(100);
-
-        return helpFormatter;
-    }
-
-    /**
-     * Parse the options on the command line.
-     * Will exit on error, but Will return null if the CLI should not be run (like if we are doing a help/version run).
-     */
-    private static CommandLine parseOptions(String[] args) {
-        Options options = setupOptions();
-        CommandLineParser parser = new DefaultParser();
-        CommandLine commandLineOptions = null;
-
-        try {
-            commandLineOptions = parser.parse(options, args);
-        } catch (ParseException ex) {
-            System.err.println("Command line error: " + ex.getMessage());
-            getHelpFormatter().printHelp("psl", options, true);
-            System.exit(1);
-        }
-
-        if (commandLineOptions.hasOption(OPTION_HELP)) {
-            initDefaultLogger();
-            getHelpFormatter().printHelp("psl", options, true);
-            return null;
-        }
-
-        if (commandLineOptions.hasOption(OPTION_VERSION)) {
-            initDefaultLogger();
-            System.out.println("PSL CLI Version " + Version.getFull());
-            return null;
->>>>>>> 207ab55c
         }
 
         // Data and model are required.
