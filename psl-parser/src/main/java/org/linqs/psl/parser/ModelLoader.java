/*
 * This file is part of the PSL software.
 * Copyright 2011-2015 University of Maryland
 * Copyright 2013-2021 The Regents of the University of California
 *
 * Licensed under the Apache License, Version 2.0 (the "License");
 * you may not use this file except in compliance with the License.
 * You may obtain a copy of the License at
 *
 * http://www.apache.org/licenses/LICENSE-2.0
 *
 * Unless required by applicable law or agreed to in writing, software
 * distributed under the License is distributed on an "AS IS" BASIS,
 * WITHOUT WARRANTIES OR CONDITIONS OF ANY KIND, either express or implied.
 * See the License for the specific language governing permissions and
 * limitations under the License.
 */
package org.linqs.psl.parser;

import org.linqs.psl.model.Model;
import org.linqs.psl.model.atom.Atom;
import org.linqs.psl.model.atom.GroundAtom;
import org.linqs.psl.model.atom.QueryAtom;
import org.linqs.psl.model.formula.Conjunction;
import org.linqs.psl.model.formula.Disjunction;
import org.linqs.psl.model.formula.Formula;
import org.linqs.psl.model.formula.Implication;
import org.linqs.psl.model.formula.Negation;
import org.linqs.psl.model.predicate.Predicate;
import org.linqs.psl.model.predicate.GroundingOnlyPredicate;
import org.linqs.psl.model.rule.Rule;
import org.linqs.psl.model.rule.arithmetic.UnweightedArithmeticRule;
import org.linqs.psl.model.rule.arithmetic.WeightedArithmeticRule;
import org.linqs.psl.model.rule.arithmetic.expression.ArithmeticRuleExpression;
import org.linqs.psl.model.rule.arithmetic.expression.SummationAtom;
import org.linqs.psl.model.rule.arithmetic.expression.SummationAtomOrAtom;
import org.linqs.psl.model.rule.arithmetic.expression.SummationVariable;
import org.linqs.psl.model.rule.arithmetic.expression.SummationVariableOrTerm;
import org.linqs.psl.model.rule.arithmetic.expression.coefficient.Add;
import org.linqs.psl.model.rule.arithmetic.expression.coefficient.Cardinality;
import org.linqs.psl.model.rule.arithmetic.expression.coefficient.Coefficient;
import org.linqs.psl.model.rule.arithmetic.expression.coefficient.ConstantNumber;
import org.linqs.psl.model.rule.arithmetic.expression.coefficient.Divide;
import org.linqs.psl.model.rule.arithmetic.expression.coefficient.Max;
import org.linqs.psl.model.rule.arithmetic.expression.coefficient.Min;
import org.linqs.psl.model.rule.arithmetic.expression.coefficient.Multiply;
import org.linqs.psl.model.rule.arithmetic.expression.coefficient.Subtract;
import org.linqs.psl.model.rule.logical.UnweightedLogicalRule;
import org.linqs.psl.model.rule.logical.WeightedLogicalRule;
import org.linqs.psl.model.term.Constant;
import org.linqs.psl.model.term.Term;
import org.linqs.psl.model.term.StringAttribute;
import org.linqs.psl.model.term.Variable;
import org.linqs.psl.parser.antlr.PSLBaseVisitor;
import org.linqs.psl.parser.antlr.PSLLexer;
import org.linqs.psl.parser.antlr.PSLParser;
import org.linqs.psl.parser.antlr.PSLParser.ArithmeticRuleExpressionContext;
import org.linqs.psl.parser.antlr.PSLParser.ArithmeticCoefficientOperandContext;
import org.linqs.psl.parser.antlr.PSLParser.ArithmeticRuleRelationContext;
import org.linqs.psl.parser.antlr.PSLParser.AtomContext;
import org.linqs.psl.parser.antlr.PSLParser.BooleanExpressionContext;
import org.linqs.psl.parser.antlr.PSLParser.BooleanConjunctiveExpressionContext;
import org.linqs.psl.parser.antlr.PSLParser.BooleanDisjunctiveExpressionContext;
import org.linqs.psl.parser.antlr.PSLParser.BooleanValueContext;
import org.linqs.psl.parser.antlr.PSLParser.CoefficientContext;
import org.linqs.psl.parser.antlr.PSLParser.CoefficientAdditiveExpressionContext;
import org.linqs.psl.parser.antlr.PSLParser.CoefficientExpressionContext;
import org.linqs.psl.parser.antlr.PSLParser.CoefficientFunctionContext;
import org.linqs.psl.parser.antlr.PSLParser.CoefficientMultiplicativeExpressionContext;
import org.linqs.psl.parser.antlr.PSLParser.CoefficientOperatorContext;
import org.linqs.psl.parser.antlr.PSLParser.ConstantContext;
import org.linqs.psl.parser.antlr.PSLParser.LinearArithmeticExpressionContext;
import org.linqs.psl.parser.antlr.PSLParser.LinearArithmeticOperandContext;
import org.linqs.psl.parser.antlr.PSLParser.LinearOperatorContext;
import org.linqs.psl.parser.antlr.PSLParser.LogicalConjunctiveExpressionContext;
import org.linqs.psl.parser.antlr.PSLParser.LogicalConjunctiveValueContext;
import org.linqs.psl.parser.antlr.PSLParser.LogicalDisjunctiveExpressionContext;
import org.linqs.psl.parser.antlr.PSLParser.LogicalDisjunctiveValueContext;
import org.linqs.psl.parser.antlr.PSLParser.LogicalImplicationExpressionContext;
import org.linqs.psl.parser.antlr.PSLParser.LogicalNegationValueContext;
import org.linqs.psl.parser.antlr.PSLParser.LogicalRuleExpressionContext;
import org.linqs.psl.parser.antlr.PSLParser.NumberContext;
import org.linqs.psl.parser.antlr.PSLParser.PredicateContext;
import org.linqs.psl.parser.antlr.PSLParser.ProgramContext;
import org.linqs.psl.parser.antlr.PSLParser.PslRuleContext;
import org.linqs.psl.parser.antlr.PSLParser.PslRulePartialContext;
import org.linqs.psl.parser.antlr.PSLParser.FilterClauseContext;
import org.linqs.psl.parser.antlr.PSLParser.SummationAtomContext;
import org.linqs.psl.parser.antlr.PSLParser.SummationVariableContext;
import org.linqs.psl.parser.antlr.PSLParser.TermContext;
import org.linqs.psl.parser.antlr.PSLParser.UnweightedArithmeticRuleContext;
import org.linqs.psl.parser.antlr.PSLParser.UnweightedLogicalRuleContext;
import org.linqs.psl.parser.antlr.PSLParser.VariableContext;
import org.linqs.psl.parser.antlr.PSLParser.WeightExpressionContext;
import org.linqs.psl.parser.antlr.PSLParser.WeightedArithmeticRuleContext;
import org.linqs.psl.parser.antlr.PSLParser.WeightedLogicalRuleContext;
import org.linqs.psl.reasoner.function.FunctionComparator;

import org.antlr.v4.runtime.BailErrorStrategy;
import org.antlr.v4.runtime.BaseErrorListener;
import org.antlr.v4.runtime.CharStreams;
import org.antlr.v4.runtime.CommonToken;
import org.antlr.v4.runtime.CommonTokenStream;
import org.antlr.v4.runtime.RecognitionException;
import org.antlr.v4.runtime.Recognizer;
import org.antlr.v4.runtime.misc.Interval;
import org.antlr.v4.runtime.misc.ParseCancellationException;

import java.io.Reader;
import java.io.IOException;
import java.io.StringReader;
<<<<<<< HEAD
import java.util.Arrays;
=======
>>>>>>> 2f515af2
import java.util.HashMap;
import java.util.LinkedList;
import java.util.List;
import java.util.Map;

public class ModelLoader extends PSLBaseVisitor<Object> {
    /**
     * Parse a string into either a full PSL Rule or a rule without weight or potential squaring information.
     */
    public static RulePartial loadRulePartial(String input) {
        PSLParser parser = null;
        try {
            parser = getParser(input);
        } catch (IOException ex) {
            // Cancel the lex and rethrow.
            throw new RuntimeException("Failed to lex rule partial.", ex);
        }

        PslRulePartialContext context = null;
        try {
            context = parser.pslRulePartial();
        } catch (ParseCancellationException ex) {
            // Cancel the parse and rethrow the cause.
            throw (RuntimeException)ex.getCause();
        }

        ModelLoader visitor = new ModelLoader();
        return visitor.visitPslRulePartial(context);
    }

    /**
     * Parse and return a single rule.
     * If exactly one rule is not specified, an exception is thrown.
     */
    public static Rule loadRule(String input) {
        Model model = load(new StringReader(input));

        int ruleCount = 0;
        Rule targetRule = null;

        for (Rule rule : model.getRules()) {
            if (ruleCount == 0) {
                targetRule = rule;
            }
            ruleCount++;
        }

        if (ruleCount != 1) {
            throw new IllegalArgumentException(String.format("Expected 1 rule, found %d.", ruleCount));
        }

        return targetRule;
    }

    /**
     * Convenience interface to load().
     */
    public static Model load(String input) {
        return load(new StringReader(input));
    }

    /**
     * Parse and return a Model (collection of rules).
     * The input should only contain rules and the DataStore should contain all the predicates
     * used by the rules.
     */
    public static Model load(Reader input) {
        PSLParser parser = null;
        try {
            parser = getParser(input);
        } catch (IOException ex) {
            // Cancel the lex and rethrow.
            throw new RuntimeException("Failed to lex rule partial.", ex);
        }

        ProgramContext program = null;
        try {
            program = parser.program();
        } catch (ParseCancellationException ex) {
            // Cancel the parse and rethrow the cause.
            throw (RuntimeException)ex.getCause();
        }

        ModelLoader visitor = new ModelLoader();
        return visitor.visitProgram(program, parser);
    }

    static Atom loadAtom(String input) {
        return loadAtom(new StringReader(input));
    }

    static Atom loadAtom(Reader input) {
        PSLParser parser = null;
        try {
            parser = getParser(input);
        } catch (IOException ex) {
            // Cancel the lex and rethrow.
            throw new RuntimeException("Failed to lex atom.", ex);
        }

        AtomContext atomContext = null;
        try {
            atomContext = parser.atom();
        } catch (ParseCancellationException ex) {
            // Cancel the parse and rethrow the cause.
            throw (RuntimeException)ex.getCause();
        }

        ModelLoader visitor = new ModelLoader();
        return visitor.visitAtom(atomContext);
    }

    /**
     * Get a parser over the given input.
     */
    private static PSLParser getParser(Reader input) throws IOException {
        PSLLexer lexer = new PSLLexer(CharStreams.fromReader(input));

        // We need to add a error listener to the lexer so we halt on lex errors.
        lexer.addErrorListener(new BaseErrorListener() {
            @Override
            public void syntaxError(
                    Recognizer<?, ?> recognizer,
                    Object offendingSymbol,
                    int line,
                    int charPositionInLine,
                    String msg,
                    RecognitionException ex) throws ParseCancellationException {
                throw new ParseCancellationException("line " + line + ":" + charPositionInLine + " " + msg, ex);
            }
        });
        CommonTokenStream tokens = new CommonTokenStream(lexer);

        PSLParser parser = new PSLParser(tokens);
        parser.setErrorHandler(new BailErrorStrategy());

        return parser;
    }

    private static PSLParser getParser(String input) throws IOException {
        return getParser(new StringReader(input));
    }

<<<<<<< HEAD
    ModelLoader() {}
=======
    // Non-static

    private ModelLoader() {}
>>>>>>> 2f515af2

    public Model visitProgram(ProgramContext ctx, PSLParser parser) {
        Model model = new Model();
        for (PslRuleContext ruleCtx : ctx.pslRule()) {
            try {
                model.addRule((Rule) visit(ruleCtx));
            } catch (RuntimeException ex) {
                throw new RuntimeException("Failed to compile rule: [" + parser.getTokenStream().getText(ruleCtx) + "]", ex);
            }
        }
        return model;
    }

    @Override
    public RulePartial visitPslRulePartial(PslRulePartialContext ctx) {
        if (ctx == null || ctx.getChildCount() < 2) {
            throw new IllegalStateException();
        }

        // The first child is a rule (logical or arithmetic), formula, or arithmetic expression.
        Object ruleCore = visit(ctx.getChild(0));
        if (!(ruleCore instanceof Rule) && !(ruleCore instanceof Formula) && !(ruleCore instanceof ArithmeticRuleExpression)) {
            throw new IllegalStateException();
        }

        if (ctx.getChildCount() == 2) {
            return new RulePartial(ruleCore);
        }

        // Any remaining children are filter statements.
        // So, the core must be an ArithmeticRuleExpression.
        if (!(ruleCore instanceof ArithmeticRuleExpression)) {
            throw new IllegalStateException();
        }

        Map<SummationVariable, Formula> filterClauses = new HashMap<SummationVariable, Formula>();
        // Skip the initial node (ruleCore) and the EOF at the end.
        for (int i = 1; i < ctx.getChildCount() - 1; i++) {
            FilterClause filterClause = visitFilterClause((FilterClauseContext)ctx.getChild(i));
            filterClauses.put(filterClause.v, filterClause.f);
        }

        return new RulePartial((ArithmeticRuleExpression)ruleCore, filterClauses);
    }

    @Override
    public WeightedLogicalRule visitWeightedLogicalRule(WeightedLogicalRuleContext ctx) {
        Float w = visitWeightExpression(ctx.weightExpression());
        Formula f = visitLogicalRuleExpression(ctx.logicalRuleExpression());
        Boolean sq = false;
        if (ctx.EXPONENT_EXPRESSION() != null) {
            sq = ctx.EXPONENT_EXPRESSION().getText().equals("^2");
        }

        return new WeightedLogicalRule(f, w, sq);
    }

    @Override
    public UnweightedLogicalRule visitUnweightedLogicalRule(UnweightedLogicalRuleContext ctx) {
        Formula f = visitLogicalRuleExpression(ctx.logicalRuleExpression());
        return new UnweightedLogicalRule(f);
    }

    @Override
    public Formula visitLogicalRuleExpression(LogicalRuleExpressionContext ctx) {
        if (ctx.logicalDisjunctiveExpression() != null) {
            return visitLogicalDisjunctiveExpression(ctx.logicalDisjunctiveExpression());
        }

        if (ctx.logicalImplicationExpression() != null) {
            return visitLogicalImplicationExpression(ctx.logicalImplicationExpression());
        }

        throw new IllegalStateException();
    }

    @Override
    public Formula visitLogicalImplicationExpression(LogicalImplicationExpressionContext ctx) {
        Formula body = visitLogicalConjunctiveExpression(ctx.logicalConjunctiveExpression());
        Formula head = visitLogicalDisjunctiveExpression(ctx.logicalDisjunctiveExpression());

        return new Implication(body, head);
    }

    @Override
    public Formula visitLogicalDisjunctiveExpression(LogicalDisjunctiveExpressionContext ctx) {
        // Passthrough to disjunctive value.
        if (ctx.getChildCount() == 1) {
            return visitLogicalDisjunctiveValue(ctx.logicalDisjunctiveValue());
        }

        // Binary disjunction.
        Formula lhs = visitLogicalDisjunctiveExpression(ctx.logicalDisjunctiveExpression());
        Formula rhs = visitLogicalDisjunctiveValue(ctx.logicalDisjunctiveValue());

        return new Disjunction(lhs, rhs).flatten();
    }

    @Override
    public Formula visitLogicalConjunctiveExpression(LogicalConjunctiveExpressionContext ctx) {
        // Passthrough to conjunctive value.
        if (ctx.getChildCount() == 1) {
            return visitLogicalConjunctiveValue(ctx.logicalConjunctiveValue());
        }

        // Binary disjunction.
        Formula lhs = visitLogicalConjunctiveExpression(ctx.logicalConjunctiveExpression());
        Formula rhs = visitLogicalConjunctiveValue(ctx.logicalConjunctiveValue());

        return new Conjunction(lhs, rhs).flatten();
    }

    @Override
    public Formula visitLogicalDisjunctiveValue(LogicalDisjunctiveValueContext ctx) {
        if (ctx.getChildCount() == 1) {
            return visitLogicalNegationValue(ctx.logicalNegationValue());
        }

        // Parens
        return visitLogicalDisjunctiveExpression(ctx.logicalDisjunctiveExpression());
    }

    @Override
    public Formula visitLogicalConjunctiveValue(LogicalConjunctiveValueContext ctx) {
        if (ctx.getChildCount() == 1) {
            return visitLogicalNegationValue(ctx.logicalNegationValue());
        }

        // Parens
        return visitLogicalConjunctiveExpression(ctx.logicalConjunctiveExpression());
    }

    @Override
    public Formula visitLogicalNegationValue(LogicalNegationValueContext ctx) {
        // Bare atom
        if (ctx.getChildCount() == 1) {
            return visitAtom(ctx.atom());
        }

        // Negation
        if (ctx.getChildCount() == 2) {
            return new Negation(visitLogicalNegationValue(ctx.logicalNegationValue()));
        }

        // Parens
        return visitLogicalNegationValue(ctx.logicalNegationValue());
    }

    @Override
    public WeightedArithmeticRule visitWeightedArithmeticRule(WeightedArithmeticRuleContext ctx) {
        Float w = visitWeightExpression(ctx.weightExpression());
        ArithmeticRuleExpression expression = (ArithmeticRuleExpression) visitArithmeticRuleExpression(ctx.arithmeticRuleExpression());
        Map<SummationVariable, Formula> filterClauses = new HashMap<SummationVariable, Formula>();
        for (int i = 0; i < ctx.filterClause().size(); i++) {
            FilterClause filterClause = visitFilterClause(ctx.filterClause(i));
            filterClauses.put(filterClause.v, filterClause.f);
        }
        Boolean sq = false;
        if (ctx.EXPONENT_EXPRESSION() != null) {
            sq = ctx.EXPONENT_EXPRESSION().getText().equals("^2");
        }
        return new WeightedArithmeticRule(expression, filterClauses, w, sq);
    }

    @Override
    public UnweightedArithmeticRule visitUnweightedArithmeticRule(UnweightedArithmeticRuleContext ctx) {
        ArithmeticRuleExpression expression = (ArithmeticRuleExpression) visitArithmeticRuleExpression(ctx.arithmeticRuleExpression());
        Map<SummationVariable, Formula> filterClauses = new HashMap<SummationVariable, Formula>();
        for (int i = 0; i < ctx.filterClause().size(); i++) {
            FilterClause filterClause = visitFilterClause(ctx.filterClause(i));
            filterClauses.put(filterClause.v, filterClause.f);
        }
        return new UnweightedArithmeticRule(expression, filterClauses);
    }

    @Override
    public ArithmeticRuleExpression visitArithmeticRuleExpression(ArithmeticRuleExpressionContext ctx) {
        // Mutual Information Operator
        if (ctx.MUTUAL_INFORMATION() != null) {
            List<SummationAtomOrAtom> atoms = new LinkedList<SummationAtomOrAtom>(
                    Arrays.asList(visitSummationAtom((SummationAtomContext)ctx.getChild(2)),
                            visitSummationAtom((SummationAtomContext)ctx.getChild(4))));
            // RHS Coefficients are indicated by -1 coefficient.
            List<Coefficient> coefficients = new LinkedList<Coefficient>(
                    Arrays.asList(new ConstantNumber(1.0f), new ConstantNumber(-1.0f)));
            Coefficient finalCoefficient = visitCoefficient((CoefficientContext)ctx.getChild(7));
            FunctionComparator relationalComparison = FunctionComparator.MI;

            return new ArithmeticRuleExpression(coefficients, atoms, relationalComparison, finalCoefficient);
        }

        // Standard Arithmetic Rule
        LinearArithmeticExpression lhs = visitLinearArithmeticExpression((LinearArithmeticExpressionContext)ctx.getChild(0));
        FunctionComparator relationalComparison = visitArithmeticRuleRelation((ArithmeticRuleRelationContext)ctx.getChild(1));
        LinearArithmeticExpression rhs = visitLinearArithmeticExpression((LinearArithmeticExpressionContext)ctx.getChild(2));

        // Start the terms from the lhs.
        List<Coefficient> coefficients = lhs.coefficients;
        List<SummationAtomOrAtom> atoms = lhs.atoms;
        Coefficient finalCoefficient = null;

        // Add in the RHS terms, negating the coefficients.
        for (int i = 0; i < rhs.atoms.size(); i++) {
            coefficients.add(new Multiply(new ConstantNumber(-1.0f), rhs.coefficients.get(i)));
            atoms.add(rhs.atoms.get(i));
        }

        // Now the final coefficient which will appearon the RHS.
        // Note that we could start the coefficient at 0 and just add terms in, but we want to match legacy behavior.
        if (lhs.nonAtomCoefficient != null) {
            finalCoefficient = new Multiply(new ConstantNumber(-1.0f), lhs.nonAtomCoefficient);
        }

        if (rhs.nonAtomCoefficient != null) {
            if (finalCoefficient == null) {
                finalCoefficient = rhs.nonAtomCoefficient;
            } else {
                finalCoefficient = new Add(finalCoefficient, rhs.nonAtomCoefficient);
            }
        }

        if (finalCoefficient == null) {
            finalCoefficient = new ConstantNumber(0.0f);
        }

        // Finally, simplify all coefficients.
        for (int i = 0; i < coefficients.size(); i++) {
            coefficients.set(i, coefficients.get(i).simplify());
        }
        finalCoefficient = finalCoefficient.simplify();

        return new ArithmeticRuleExpression(coefficients, atoms, relationalComparison, finalCoefficient);
    }

    @Override
    public LinearArithmeticExpression visitLinearArithmeticExpression(LinearArithmeticExpressionContext ctx) {
        // Just an operand.
        if (ctx.getChildCount() == 1) {
            return visitLinearArithmeticOperand((LinearArithmeticOperandContext)ctx.getChild(0));
        }

        if (ctx.getChildCount() != 3) {
            throw new IllegalStateException("Expecting three children.");
        }

        LinearArithmeticExpression lhs = visitLinearArithmeticExpression((LinearArithmeticExpressionContext)ctx.getChild(0));
        boolean isAddition = visitLinearOperator((LinearOperatorContext)ctx.getChild(1)).booleanValue();
        LinearArithmeticExpression rhs = visitLinearArithmeticOperand((LinearArithmeticOperandContext)ctx.getChild(2));

        // Start with the LHS.
        LinearArithmeticExpression expression = lhs;

        // Add in each term from the rhs, negating if the operator is a subtraction.
        for (int i = 0; i < rhs.atoms.size(); i++) {
            Coefficient coefficient = rhs.coefficients.get(i);
            if (!isAddition) {
                coefficient = new Multiply(new ConstantNumber(-1.0f), coefficient);
            }

            expression.atoms.add(rhs.atoms.get(i));
            expression.coefficients.add(coefficient);
        }

        // No the additional, non-atom coefficients.
        Coefficient nonAtomCoefficient = null;
        if (lhs.nonAtomCoefficient != null) {
            nonAtomCoefficient = lhs.nonAtomCoefficient;
        }

        if (rhs.nonAtomCoefficient != null) {
            if (nonAtomCoefficient == null) {
                nonAtomCoefficient = rhs.nonAtomCoefficient;
            } else {
                if (isAddition) {
                    nonAtomCoefficient = new Add(nonAtomCoefficient, rhs.nonAtomCoefficient);
                } else {
                    nonAtomCoefficient = new Subtract(nonAtomCoefficient, rhs.nonAtomCoefficient);
                }
            }
        }

        expression.nonAtomCoefficient = nonAtomCoefficient;

        return expression;
    }

    @Override
    public LinearArithmeticExpression visitLinearArithmeticOperand(LinearArithmeticOperandContext ctx) {
        // Must be a parenthesis expression.
        if (ctx.getChildCount() == 3) {
            return visitLinearArithmeticExpression((LinearArithmeticExpressionContext)ctx.getChild(1));
        }

        // A ArithmeticCoefficientOperand
        if (ctx.getChildCount() != 1) {
            throw new IllegalStateException("Expeciting three children.");
        }

        LinearArithmeticExpression expression = new LinearArithmeticExpression();

        ArithmeticCoefficientOperand operand = visitArithmeticCoefficientOperand((ArithmeticCoefficientOperandContext)ctx.getChild(0));
        Coefficient coefficient = new ConstantNumber(1.0f);
        if (operand.coefficient != null) {
            coefficient = operand.coefficient;
        }

        if (operand.atom != null) {
            expression.coefficients.add(coefficient);
            expression.atoms.add(operand.atom);
        } else {
            expression.nonAtomCoefficient = coefficient;
        }

        return expression;
    }

    @Override
    public ArithmeticCoefficientOperand visitArithmeticCoefficientOperand(ArithmeticCoefficientOperandContext ctx) {
        ArithmeticCoefficientOperand operand = new ArithmeticCoefficientOperand();

        // Check if the operand is just a coefficient
        if (ctx.getChildCount() == 1 && ctx.getChild(0).getPayload() instanceof CoefficientExpressionContext) {
            operand.coefficient = visitCoefficientExpression((CoefficientExpressionContext)ctx.getChild(0));
            return operand;
        }

        // Checks if there is a prepended multiplier coefficient
        int atomIndex = 0;
        if (ctx.getChild(0).getPayload() instanceof CoefficientExpressionContext) {
            operand.coefficient = visitCoefficientExpression((CoefficientExpressionContext)ctx.getChild(0));

            // Skip the optional '*'.
            atomIndex = (ctx.getChild(1).getPayload() instanceof CommonToken) ? 2 : 1;
        }

        // Parses SummationAtom or Atom
        operand.atom = (SummationAtomOrAtom)visit(ctx.getChild(atomIndex));

        // Checks if there is an appended divisor coefficient
        if (ctx.getChildCount() > atomIndex + 1) {
            Coefficient divisor = visitCoefficientExpression((CoefficientExpressionContext)ctx.getChild(atomIndex + 2));
            if (operand.coefficient == null) {
                operand.coefficient = new Divide(new ConstantNumber(1.0f), divisor);
            } else {
                operand.coefficient = new Divide(operand.coefficient, divisor);
            }
        }

        return operand;
    }

    @Override
    public SummationAtomOrAtom visitSummationAtom(SummationAtomContext ctx) {
        Predicate predicate = visitPredicate(ctx.predicate());

        // We have strange numbering because of the predicate, parens, commas.
        SummationVariableOrTerm[] args = new SummationVariableOrTerm[ctx.getChildCount() / 2 - 1];
        for (int i = 1; i < ctx.getChildCount() / 2; i++) {
            if (ctx.getChild(i * 2).getPayload() instanceof SummationVariableContext) {
                args[i - 1] = visitSummationVariable((SummationVariableContext) ctx.getChild(i * 2).getPayload());
            } else if (ctx.getChild(i * 2).getPayload() instanceof TermContext) {
                args[i - 1] = (Term) visit(ctx.getChild(i * 2));
            } else {
                throw new IllegalStateException();
            }
        }

        // If we have any summation variables, then we have a SummationAtom, otherwise we have a QueryAtom.
        boolean isSummation = false;
        for (SummationVariableOrTerm arg : args) {
            if (arg instanceof SummationVariable) {
                isSummation = true;
                break;
            }
        }

        if (isSummation) {
            return new SummationAtom(predicate, args);
        } else {
            Term[] termArgs = new Term[args.length];
            for (int i = 0; i < termArgs.length; i++) {
                termArgs[i] = (Term)args[i];
            }

            return new QueryAtom(predicate, termArgs);
        }
    }

    @Override
    public SummationVariable visitSummationVariable(SummationVariableContext ctx) {
        return new SummationVariable(ctx.IDENTIFIER().getText());
    }

    @Override
    public Coefficient visitCoefficientExpression(CoefficientExpressionContext ctx) {
        return visitCoefficientAdditiveExpression((CoefficientAdditiveExpressionContext)ctx.getChild(0));
    }

    @Override
    public Coefficient visitCoefficientAdditiveExpression(CoefficientAdditiveExpressionContext ctx) {
        // Passthrough to multiplicative expression.
        if (ctx.getChildCount() == 1) {
            return visitCoefficientMultiplicativeExpression((CoefficientMultiplicativeExpressionContext)ctx.getChild(0));
        }

        // Binary addative operation.
        Coefficient lhs = visitCoefficientAdditiveExpression((CoefficientAdditiveExpressionContext)ctx.getChild(0));
        Coefficient rhs = visitCoefficientMultiplicativeExpression((CoefficientMultiplicativeExpressionContext)ctx.getChild(2));

        if (ctx.PLUS() != null) {
            return new Add(lhs, rhs);
        } else {
            return new Subtract(lhs, rhs);
        }
    }

    @Override
    public Coefficient visitCoefficientMultiplicativeExpression(CoefficientMultiplicativeExpressionContext ctx) {
        // Passthrough to coefficient.
        if (ctx.getChildCount() == 1) {
            return visitCoefficient((CoefficientContext)ctx.getChild(0));
        }

        // Binary multiplicative operation.
        Coefficient lhs = visitCoefficientMultiplicativeExpression((CoefficientMultiplicativeExpressionContext)ctx.getChild(0));
        Coefficient rhs = visitCoefficient((CoefficientContext)ctx.getChild(2));

        if (ctx.MULT() != null) {
            return new Multiply(lhs, rhs);
        } else {
            return new Divide(lhs, rhs);
        }
    }

    @Override
    public Coefficient visitCoefficient(CoefficientContext ctx) {
        // Just a number
        if (ctx.number() != null) {
            return new ConstantNumber(visitNumber(ctx.number()).floatValue());
        }

        // Coefficient surrounded by parens.
        if (ctx.getChildCount() == 3) {
            return visitCoefficientExpression((CoefficientExpressionContext)ctx.getChild(1));
        }

        // Coefficient Operator (cardinality, min, max).
        return visitCoefficientOperator((CoefficientOperatorContext)ctx.getChild(0));
    }

    @Override
    public Coefficient visitCoefficientOperator(CoefficientOperatorContext ctx) {
        // Cardinality.
        if (ctx.getChildCount() == 3) {
            return new Cardinality(new SummationVariable(ctx.variable().getText()));
        }

        // Coefficient function (min / max)
        return visitCoefficientFunction((CoefficientFunctionContext)ctx.getChild(0));
    }

    @Override
    public Coefficient visitCoefficientFunction(CoefficientFunctionContext ctx) {
        // Children: [function, open, lhs, comma, rhs, close]

        // All functions are binary.
        Coefficient lhs = visitCoefficientExpression((CoefficientExpressionContext)ctx.getChild(2));
        Coefficient rhs = visitCoefficientExpression((CoefficientExpressionContext)ctx.getChild(4));

        if (ctx.coefficientFunctionOperator().MAX() != null) {
            return new Max(lhs, rhs);
        } else {
            return new Min(lhs, rhs);
        }
    }

    @Override
    public FunctionComparator visitArithmeticRuleRelation(ArithmeticRuleRelationContext ctx) {
        if (ctx.EQUAL() != null) {
            return FunctionComparator.EQ;
        } else if (ctx.LESS_THAN_EQUAL() != null) {
            return FunctionComparator.LTE;
        } else if (ctx.GREATER_THAN_EQUAL() != null) {
            return FunctionComparator.GTE;
        } else {
            throw new IllegalStateException();
        }
    }

    @Override
    public Boolean visitLinearOperator(LinearOperatorContext ctx) {
        if (ctx.PLUS() != null) {
            return true;
        } else if (ctx.MINUS() != null) {
            return false;
        } else {
            throw new IllegalStateException();
        }
    }

    @Override
    public FilterClause visitFilterClause(FilterClauseContext ctx) {
        FilterClause filter = new FilterClause();
        filter.v = new SummationVariable(ctx.variable().getText());
        filter.f = visitBooleanExpression(ctx.booleanExpression());

        return filter;
    }

    @Override
    public Formula visitBooleanValue(BooleanValueContext ctx) {
        // A logical value.
        if (ctx.logicalNegationValue() != null) {
            return visitLogicalNegationValue(ctx.logicalNegationValue());
        }

        // Bool expression with parens.
        return visitBooleanExpression(ctx.booleanExpression());
    }

    @Override
    public Formula visitBooleanConjunctiveExpression(BooleanConjunctiveExpressionContext ctx) {
        // Passthrough to booleanValue.
        if (ctx.getChildCount() == 1) {
            return visitBooleanValue(ctx.booleanValue());
        }

        // Conjunction.
        Formula lhs = visitBooleanConjunctiveExpression(ctx.booleanConjunctiveExpression());
        Formula rhs = visitBooleanValue(ctx.booleanValue());
        return new Conjunction(lhs, rhs);
    }

    @Override
    public Formula visitBooleanDisjunctiveExpression(BooleanDisjunctiveExpressionContext ctx) {
        // Passthrough to booleanConjunctiveExpression.
        if (ctx.getChildCount() == 1) {
            return visitBooleanConjunctiveExpression(ctx.booleanConjunctiveExpression());
        }

        // Conjunction.
        Formula lhs = visitBooleanDisjunctiveExpression(ctx.booleanDisjunctiveExpression());
        Formula rhs = visitBooleanConjunctiveExpression(ctx.booleanConjunctiveExpression());
        return new Disjunction(lhs, rhs);
    }

    @Override
    public Formula visitBooleanExpression(BooleanExpressionContext ctx) {
        return visitBooleanDisjunctiveExpression(ctx.booleanDisjunctiveExpression());
    }

    @Override
    public Float visitWeightExpression(WeightExpressionContext ctx) {
        return Float.parseFloat(ctx.number().getText());
    }

    @Override
    public Atom visitAtom(AtomContext ctx) {
        if (ctx.predicate() != null) {
            Predicate predicate = visitPredicate(ctx.predicate());
            Term[] args = new Term[ctx.term().size()];
            for (int i = 0; i < args.length; i++) {
                args[i] = (Term) visit(ctx.term(i));
            }
            return new QueryAtom(predicate, args);
        }
        else if (ctx.termOperator() != null) {
            GroundingOnlyPredicate predicate;
            if (ctx.termOperator().notEqual() != null) {
                predicate = GroundingOnlyPredicate.NotEqual;
            }
            else if (ctx.termOperator().termEqual() != null) {
                predicate = GroundingOnlyPredicate.Equal;
            }
            else if (ctx.termOperator().nonSymmetric() != null) {
                predicate = GroundingOnlyPredicate.NonSymmetric;
            }
            else {
                throw new IllegalStateException();
            }
            return new QueryAtom(predicate, (Term) visit(ctx.term(0)), (Term) visit(ctx.term(1)));
        }
        else {
            throw new IllegalStateException();
        }
    }

    @Override
    public Predicate visitPredicate(PredicateContext ctx) {
        Predicate predicate = Predicate.get(ctx.IDENTIFIER().getText());
        if (predicate != null) {
            return predicate;
        } else {
            throw new IllegalStateException("Undefined predicate " + ctx.IDENTIFIER().getText());
        }
    }

    @Override
    public Variable visitVariable(VariableContext ctx) {
        return new Variable(ctx.IDENTIFIER().getText());
    }

    @Override
    public Constant visitConstant(ConstantContext ctx) {
        // We need to jump through these hoops to preserve whitespace.
        int contextStart = ctx.start.getStartIndex();
        int contextEnd = ctx.stop.getStopIndex();
        Interval interval = new Interval(contextStart, contextEnd);
        String text = ctx.start.getInputStream().getText(interval);

        // Strip the quotes (first and last characters).
        text = text.substring(1, text.length() - 1);
        text = replaceLiterals(text);

        return new StringAttribute(text);
    }

    private String replaceLiterals(String text) {
        if (!text.contains("\\")) {
            return text;
        }

        text = text.replace("\\'", "'");
        text = text.replace("\\\"", "\"");
        text = text.replace("\\t", "\t");
        text = text.replace("\\n", "\n");
        text = text.replace("\\r", "\r");
        text = text.replace("\\\\", "\\");

        return text;
    }

    @Override
    public Float visitNumber(NumberContext ctx) {
        return Float.parseFloat(ctx.getText());
    }

    private static class ArithmeticCoefficientOperand {
        SummationAtomOrAtom atom;
        Coefficient coefficient;

        private ArithmeticCoefficientOperand() {
            atom = null;
            coefficient = null;
        }
    }

    // Minus operations will be attached to the corresponding coefficient.
    // There will be no gaps in |coefficients| or |atoms|.
    // Solo coefficients will be combined toegther into |nonAtomCoefficient|.
    // Solo atoms will get a coefficient of one.
    private static class LinearArithmeticExpression {
        public List<Coefficient> coefficients;
        public List<SummationAtomOrAtom> atoms;
        public Coefficient nonAtomCoefficient;

        public LinearArithmeticExpression() {
            coefficients = new LinkedList<Coefficient>();
            atoms = new LinkedList<SummationAtomOrAtom>();
            nonAtomCoefficient = null;
        }
    }

    private static class FilterClause {
        SummationVariable v;
        Formula f;
    }
}<|MERGE_RESOLUTION|>--- conflicted
+++ resolved
@@ -109,10 +109,7 @@
 import java.io.Reader;
 import java.io.IOException;
 import java.io.StringReader;
-<<<<<<< HEAD
 import java.util.Arrays;
-=======
->>>>>>> 2f515af2
 import java.util.HashMap;
 import java.util.LinkedList;
 import java.util.List;
@@ -256,13 +253,8 @@
         return getParser(new StringReader(input));
     }
 
-<<<<<<< HEAD
-    ModelLoader() {}
-=======
     // Non-static
-
     private ModelLoader() {}
->>>>>>> 2f515af2
 
     public Model visitProgram(ProgramContext ctx, PSLParser parser) {
         Model model = new Model();
