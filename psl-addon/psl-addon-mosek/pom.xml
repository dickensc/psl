--- conflicted
+++ resolved
@@ -22,31 +22,19 @@
 	<groupId>edu.umd.cs</groupId>
 	<artifactId>psl-addon-mosek</artifactId>
 	<name>psl-addon-mosek</name>
-<<<<<<< HEAD
 	<version>1.3-SNAPSHOT</version>
-=======
-	<version>1.2.1</version>
->>>>>>> c1771411
 	<packaging>jar</packaging>
 	<description>A wrapper to use the MOSEK numeric optimization software with the PSL software from the University of Maryland.</description>
 	<parent>
 		<groupId>edu.umd.cs</groupId>
 		<artifactId>psl-addon</artifactId>
-<<<<<<< HEAD
 		<version>1.3-SNAPSHOT</version>
-=======
-		<version>1.2.1</version>
->>>>>>> c1771411
 	</parent>
 	<dependencies>
 		<dependency>
 			<groupId>edu.umd.cs</groupId>
 			<artifactId>psl-core</artifactId>
-<<<<<<< HEAD
 			<version>1.3-SNAPSHOT</version>
-=======
-			<version>1.2.1</version>
->>>>>>> c1771411
 		</dependency>
 		<dependency>
 			<groupId>com.mosek</groupId>
