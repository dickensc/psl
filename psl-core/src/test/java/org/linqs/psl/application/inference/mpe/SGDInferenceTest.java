/*
 * This file is part of the PSL software.
 * Copyright 2011-2015 University of Maryland
 * Copyright 2013-2021 The Regents of the University of California
 *
 * Licensed under the Apache License, Version 2.0 (the "License");
 * you may not use this file except in compliance with the License.
 * You may obtain a copy of the License at
 *
 * http://www.apache.org/licenses/LICENSE-2.0
 *
 * Unless required by applicable law or agreed to in writing, software
 * distributed under the License is distributed on an "AS IS" BASIS,
 * WITHOUT WARRANTIES OR CONDITIONS OF ANY KIND, either express or implied.
 * See the License for the specific language governing permissions and
 * limitations under the License.
 */
package org.linqs.psl.application.inference.mpe;

import org.junit.Test;
import org.linqs.psl.TestModel;
import org.linqs.psl.application.inference.InferenceApplication;
import org.linqs.psl.application.inference.InferenceTest;
import org.linqs.psl.config.Options;
import org.linqs.psl.database.Database;
import org.linqs.psl.model.atom.QueryAtom;
import org.linqs.psl.model.predicate.StandardPredicate;
import org.linqs.psl.model.rule.Rule;

import org.junit.After;
<<<<<<< HEAD
import org.linqs.psl.model.rule.arithmetic.WeightedArithmeticRule;
import org.linqs.psl.model.rule.arithmetic.expression.*;
import org.linqs.psl.model.rule.arithmetic.expression.coefficient.Coefficient;
import org.linqs.psl.model.rule.arithmetic.expression.coefficient.ConstantNumber;
import org.linqs.psl.model.term.Variable;
import org.linqs.psl.reasoner.function.FunctionComparator;
=======
import org.linqs.psl.reasoner.sgd.SGDReasoner;
>>>>>>> 2f515af2

import java.util.Arrays;
import java.util.HashSet;
import java.util.List;
import java.util.Set;

import static org.junit.Assert.assertEquals;

public class SGDInferenceTest extends InferenceTest {
    @After
    public void cleanup() {
        Options.SGD_LEARNING_RATE.clear();
        Options.SGD_COORDINATE_STEP.clear();
        Options.SGD_EXTENSION.clear();
    }

    @Override
    protected InferenceApplication getInference(List<Rule> rules, Database db) {
        return new SGDInference(rules, db);
    }

    @Override
    public void initialValueTest() {
        // SGD Non-coordinate step.
        Options.SGD_LEARNING_RATE.set(10.0);
        Options.SGD_COORDINATE_STEP.set(false);
        super.initialValueTest();

        // SGD Coordinate step.
        Options.SGD_COORDINATE_STEP.set(true);
        super.initialValueTest();

        cleanup();

        // Adam.
        Options.SGD_EXTENSION.set(SGDReasoner.SGDExtension.ADAM);
        // Non-coordinate step.
        Options.SGD_LEARNING_RATE.set(10.0);
        Options.SGD_COORDINATE_STEP.set(false);
        super.initialValueTest();

        // Coordinate step.
        Options.SGD_COORDINATE_STEP.set(true);
        super.initialValueTest();

        cleanup();

        // AdaGrad.
        Options.SGD_EXTENSION.set(SGDReasoner.SGDExtension.ADAGRAD);
        // Non-coordinate step.
        Options.SGD_LEARNING_RATE.set(10.0);
        Options.SGD_COORDINATE_STEP.set(false);
        super.initialValueTest();

        // Coordinate step.
        Options.SGD_COORDINATE_STEP.set(true);
        super.initialValueTest();
    }

    /**
     * Test mutual information rule
     */
    @Test
    public void testArithmeticMI() {
        TestModel.ModelInformation info = TestModel.getModel();

        Rule rule;
        List<Coefficient> coefficients;
        List<SummationAtomOrAtom> atoms;

        coefficients = Arrays.asList(
                (Coefficient)(new ConstantNumber(1.0f)),
                (Coefficient)(new ConstantNumber(-1.0f))
        );

        atoms = Arrays.asList(
                (SummationAtomOrAtom)(new SummationAtom(info.predicates.get("Buys"),
                        new SummationVariableOrTerm[]{new SummationVariable("A"), new Variable("B")}
                )), (SummationAtomOrAtom)(new SummationAtom(info.predicates.get("Gender"),
                        new SummationVariableOrTerm[]{new SummationVariable("C"), new SummationVariable("D")}
                ))
        );

        rule = new WeightedArithmeticRule(
                new ArithmeticRuleExpression(coefficients, atoms, FunctionComparator.MI, new ConstantNumber(0.0f)),
                1.0f,
                false
        );

        // Buys(+A, B) MI Gender(+C, +D)
        info.model.clear();
        info.model.addRule(rule);

        Set<StandardPredicate> toClose = new HashSet<StandardPredicate>();
        Database inferDB = info.dataStore.getDatabase(info.targetPartition, toClose, info.observationPartition);
        InferenceApplication inference = getInference(info.model.getRules(), inferDB);

        double objective = inference.inference();
        inference.close();
        inferDB.close();

        assertEquals(0.0, objective, 0.2);
    }
}<|MERGE_RESOLUTION|>--- conflicted
+++ resolved
@@ -17,34 +17,16 @@
  */
 package org.linqs.psl.application.inference.mpe;
 
-import org.junit.Test;
-import org.linqs.psl.TestModel;
 import org.linqs.psl.application.inference.InferenceApplication;
 import org.linqs.psl.application.inference.InferenceTest;
 import org.linqs.psl.config.Options;
 import org.linqs.psl.database.Database;
-import org.linqs.psl.model.atom.QueryAtom;
-import org.linqs.psl.model.predicate.StandardPredicate;
 import org.linqs.psl.model.rule.Rule;
 
 import org.junit.After;
-<<<<<<< HEAD
-import org.linqs.psl.model.rule.arithmetic.WeightedArithmeticRule;
-import org.linqs.psl.model.rule.arithmetic.expression.*;
-import org.linqs.psl.model.rule.arithmetic.expression.coefficient.Coefficient;
-import org.linqs.psl.model.rule.arithmetic.expression.coefficient.ConstantNumber;
-import org.linqs.psl.model.term.Variable;
-import org.linqs.psl.reasoner.function.FunctionComparator;
-=======
 import org.linqs.psl.reasoner.sgd.SGDReasoner;
->>>>>>> 2f515af2
 
-import java.util.Arrays;
-import java.util.HashSet;
 import java.util.List;
-import java.util.Set;
-
-import static org.junit.Assert.assertEquals;
 
 public class SGDInferenceTest extends InferenceTest {
     @After
@@ -96,49 +78,4 @@
         Options.SGD_COORDINATE_STEP.set(true);
         super.initialValueTest();
     }
-
-    /**
-     * Test mutual information rule
-     */
-    @Test
-    public void testArithmeticMI() {
-        TestModel.ModelInformation info = TestModel.getModel();
-
-        Rule rule;
-        List<Coefficient> coefficients;
-        List<SummationAtomOrAtom> atoms;
-
-        coefficients = Arrays.asList(
-                (Coefficient)(new ConstantNumber(1.0f)),
-                (Coefficient)(new ConstantNumber(-1.0f))
-        );
-
-        atoms = Arrays.asList(
-                (SummationAtomOrAtom)(new SummationAtom(info.predicates.get("Buys"),
-                        new SummationVariableOrTerm[]{new SummationVariable("A"), new Variable("B")}
-                )), (SummationAtomOrAtom)(new SummationAtom(info.predicates.get("Gender"),
-                        new SummationVariableOrTerm[]{new SummationVariable("C"), new SummationVariable("D")}
-                ))
-        );
-
-        rule = new WeightedArithmeticRule(
-                new ArithmeticRuleExpression(coefficients, atoms, FunctionComparator.MI, new ConstantNumber(0.0f)),
-                1.0f,
-                false
-        );
-
-        // Buys(+A, B) MI Gender(+C, +D)
-        info.model.clear();
-        info.model.addRule(rule);
-
-        Set<StandardPredicate> toClose = new HashSet<StandardPredicate>();
-        Database inferDB = info.dataStore.getDatabase(info.targetPartition, toClose, info.observationPartition);
-        InferenceApplication inference = getInference(info.model.getRules(), inferDB);
-
-        double objective = inference.inference();
-        inference.close();
-        inferDB.close();
-
-        assertEquals(0.0, objective, 0.2);
-    }
 }