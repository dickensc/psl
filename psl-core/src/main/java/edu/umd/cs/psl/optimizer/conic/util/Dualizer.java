--- conflicted
+++ resolved
@@ -127,7 +127,6 @@
 						conesToDelete.add(dualVar.getCone());
 						varPairs.remove(entity);
 					}
-<<<<<<< HEAD
 					
 					/*
 					 * Checks whether the linear constraint had a (primal) slack variable.
@@ -142,15 +141,12 @@
 							newCones.add(v.getCone());
 						}
 					}
-=======
->>>>>>> cb032727
 				}
 				break;
 			case NNOCCreated:
 				newCones.add((NonNegativeOrthantCone) entity);
 				break;
 			case NNOCDeleted:
-<<<<<<< HEAD
 				if (!newCones.remove(entity)) {
 					primalVar = ((NonNegativeOrthantCone) entity).getVariable();
 					dualVar = primalVarsToDualVars.get(primalVar);
@@ -189,38 +185,6 @@
 					if (primalVarsToDualCons.get(entity) != null) {
 						throw new IllegalStateException();
 					}
-=======
-				primalVar = ((NonNegativeOrthantCone) entity).getVariable();
-				dualVar = primalVarsToDualVars.get(primalVar);
-				
-				/*
-				 * If it's a slack variable, needs to ensure that whether the
-				 * primal constraint is still an inequality is checked
-				 */
-				if (dualVar != null) {
-					primalCon = primalVar.getLinearConstraints().iterator().next();
-					conesToDelete.add(primalConsToDualVars.get(primalCon).getCone());
-					newConstraints.add(primalCon);
-				}
-				/* Otherwise, marks the dual constraint and the lower bound on the Lagrange multiplier for deletion */
-				else {
-					dualCon = primalVarsToDualCons.get(primalVar);
-					for (Variable var : dualCon.getVariables().keySet()) {
-						boolean mappedTo = false;
-						for (LinearConstraint con : primalVar.getLinearConstraints()) {
-							socPair = varPairs.get(con);
-							if (var.equals(primalConsToDualVars.get(con)) || (socPair != null && var.equals(socPair.inner))) {
-								mappedTo = true;
-								break;
-							}
-						}
-						
-						if (!mappedTo) {
-							conesToDelete.add(var.getCone());
-						}
-					}
-					constraintsToDelete.add(dualCon);
->>>>>>> cb032727
 				}
 				break;
 			}
