--- conflicted
+++ resolved
@@ -26,7 +26,6 @@
 import com.google.common.collect.Iterables;
 
 import edu.umd.cs.psl.application.ModelApplication;
-import edu.umd.cs.psl.application.groundkernelstore.GroundKernelStore;
 import edu.umd.cs.psl.application.util.Grounding;
 import edu.umd.cs.psl.config.ConfigBundle;
 import edu.umd.cs.psl.config.ConfigManager;
@@ -36,7 +35,6 @@
 import edu.umd.cs.psl.evaluation.process.RunningProcess;
 import edu.umd.cs.psl.evaluation.process.local.LocalProcessMonitor;
 import edu.umd.cs.psl.model.Model;
-import edu.umd.cs.psl.model.atom.AtomManager;
 import edu.umd.cs.psl.model.atom.ObservedAtom;
 import edu.umd.cs.psl.model.atom.RandomVariableAtom;
 import edu.umd.cs.psl.model.kernel.CompatibilityKernel;
@@ -146,12 +144,9 @@
 		RunningProcess proc = LocalProcessMonitor.get().startProcess();
 		
 		List<CompatibilityKernel> kernels = new ArrayList<CompatibilityKernel>();
-<<<<<<< HEAD
 		double[] weights;
-=======
+		double[] avgWeights;
 		int[] numGroundings;
->>>>>>> 0f665311
-		double[] avgWeights;
 		double[] truthIncompatibility;
 		double[] marginals;
 		
@@ -159,27 +154,16 @@
 		for (CompatibilityKernel k : Iterables.filter(model.getKernels(), CompatibilityKernel.class))
 			kernels.add(k);
 		
-<<<<<<< HEAD
 		weights = new double[kernels.size()];
-=======
+		avgWeights = new double[kernels.size()];
 		numGroundings = new int[kernels.size()];
->>>>>>> 0f665311
-		avgWeights = new double[kernels.size()];
 		truthIncompatibility = new double[kernels.size()];
 		marginals = new double[kernels.size()];
 
 		/* Sets up the ground model */
 		TrainingMap trainingMap = new TrainingMap(rvDB, observedDB);
-<<<<<<< HEAD
 		Reasoner reasoner = ((ReasonerFactory) config.getFactory(REASONER_KEY, REASONER_DEFAULT)).getReasoner(config);
 		initGroundModel(model, trainingMap, reasoner);
-=======
-		if (trainingMap.getLatentVariables().size() > 0)
-			throw new IllegalArgumentException("All RandomVariableAtoms must have " +
-					"corresponding ObservedAtoms. Latent variables are not supported " +
-					"by VotedPerceptron. Example latent variable: " + trainingMap.getLatentVariables().iterator().next());
-		Grounding.groundAll(model, trainingMap, reasoner);
->>>>>>> 0f665311
 		
 		/* Computes the observed incompatibility */
 		for (Map.Entry<RandomVariableAtom, ObservedAtom> e : trainingMap.getTrainingMap().entrySet()) {
@@ -203,27 +187,13 @@
 
 			/* Update weights */
 			for (int i = 0; i < kernels.size(); i++) {
-<<<<<<< HEAD
-				weights[i] = weights[i] + stepSize * (truthIncompatibility[i] - marginals[i]);
+				double curStep = stepSize / numGroundings[i] * (truthIncompatibility[i] - marginals[i]);
+				log.debug("Step of {} for kernel {}", curStep, kernels.get(i));
+				log.debug(" --- Truth: {}, Marginals: {}", truthIncompatibility[i], marginals[i]);
+				weights[i] = weights[i] + curStep;
 				weights[i] = Math.max(weights[i], 0.0);
 				avgWeights[i] += weights[i];
-				kernels.get(i).setWeight(new PositiveWeight(weights[i]));				
-=======
-				oldWeights[i] = newWeights[i];
-				mpeIncompatibility = 0.0;
-				
-				for (GroundKernel gk : reasoner.getGroundKernels(kernels.get(i))) {
-					mpeIncompatibility += gk.getIncompatibility();
-				}
-				
-				newWeights[i] = oldWeights[i] + stepSize / numGroundings[i] * (mpeIncompatibility - truthIncompatibility[i]);
-				log.debug("Step of {} for kernel {}", stepSize / numGroundings[i] * (mpeIncompatibility - truthIncompatibility[i]), kernels.get(i));
-				log.debug(" --- MPE incomp.: {}, Truth incomp.: {}", mpeIncompatibility, truthIncompatibility[i]);
-				newWeights[i] = Math.max(newWeights[i], 0.0);
-				avgWeights[i] += newWeights[i];
-				
-				kernels.get(i).setWeight(new PositiveWeight(newWeights[i]));
->>>>>>> 0f665311
+				kernels.get(i).setWeight(new PositiveWeight(weights[i]));	
 			}
 			reasoner.changedKernelWeights();
 			
@@ -238,7 +208,9 @@
 //					mpeIncompatibility += gk.getIncompatibility();
 //				}
 //				
-//				newWeights[i] = oldWeights[i] + stepSize * (truthIncompatibility[i] - mpeIncompatibility);
+//				newWeights[i] = oldWeights[i] + stepSize / numGroundings[i] * (mpeIncompatibility - truthIncompatibility[i]);
+//				log.debug("Step of {} for kernel {}", stepSize / numGroundings[i] * (mpeIncompatibility - truthIncompatibility[i]), kernels.get(i));
+//				log.debug(" --- MPE incomp.: {}, Truth incomp.: {}", mpeIncompatibility, truthIncompatibility[i]);
 //				newWeights[i] = Math.max(newWeights[i], 0.0);
 //				avgWeights[i] += newWeights[i];
 //				
@@ -259,7 +231,7 @@
 		if (tMap.getLatentVariables().size() > 0)
 			throw new IllegalArgumentException("All RandomVariableAtoms must have " +
 					"corresponding ObservedAtoms. Latent variables are not supported " +
-					"by VotedPerceptron.");
+					"by VotedPerceptron. Example latent variable: " + tMap.getLatentVariables().iterator().next());
 		Grounding.groundAll(model, tMap, reasoner);
 	}
 	
