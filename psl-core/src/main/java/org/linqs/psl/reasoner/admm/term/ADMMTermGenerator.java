--- conflicted
+++ resolved
@@ -43,13 +43,8 @@
     }
 
     @Override
-<<<<<<< HEAD
-    public ADMMObjectiveTerm createLossTerm(TermStore<ADMMObjectiveTerm, LocalVariable> termStore,
+    public int createLossTerm(Collection<ADMMObjectiveTerm> newTerms, TermStore<ADMMObjectiveTerm, LocalVariable> termStore,
             boolean isHinge, boolean isSquared, boolean isMutualInformation, GroundRule groundRule, Hyperplane<LocalVariable> hyperplane) {
-=======
-    public int createLossTerm(Collection<ADMMObjectiveTerm> newTerms, TermStore<ADMMObjectiveTerm, LocalVariable> termStore,
-            boolean isHinge, boolean isSquared, GroundRule groundRule, Hyperplane<LocalVariable> hyperplane) {
->>>>>>> 2f515af2
         if (isHinge && isSquared) {
             newTerms.add(ADMMObjectiveTerm.createSquaredHingeLossTerm(hyperplane, groundRule.getRule()));
         } else if (isHinge && !isSquared) {
