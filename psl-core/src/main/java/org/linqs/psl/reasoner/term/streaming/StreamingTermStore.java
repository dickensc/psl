--- conflicted
+++ resolved
@@ -252,13 +252,8 @@
 
         // Got a new variable.
 
-<<<<<<< HEAD
-        if (nextVariableIndex >= variableAtoms.length) {
-            ensureVariableCapacity(variables.size() * 2);
-=======
         if (totalVariableCount >= variableAtoms.length) {
             ensureVariableCapacity(totalVariableCount * 2);
->>>>>>> fa2f1b21
         }
 
         variables.put(atom, totalVariableCount);
