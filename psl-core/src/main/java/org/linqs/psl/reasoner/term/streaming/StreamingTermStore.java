--- conflicted
+++ resolved
@@ -123,7 +123,7 @@
     protected int[] shuffleMap;
 
     public StreamingTermStore(List<Rule> rules, AtomManager atomManager,
-            HyperplaneTermGenerator<T, GroundAtom> termGenerator) {
+                              HyperplaneTermGenerator<T, GroundAtom> termGenerator) {
         pageSize = Options.STREAMING_TS_PAGE_SIZE.getInt();
         pageDir = Options.STREAMING_TS_PAGE_LOCATION.getString();
         shufflePage = Options.STREAMING_TS_SHUFFLE_PAGE.getBoolean();
@@ -194,7 +194,6 @@
     @Override
     public int getNumRandomVariables() {
         return numRandomVariableAtoms;
-<<<<<<< HEAD
     }
 
     @Override
@@ -203,16 +202,6 @@
     }
 
     @Override
-=======
-    }
-
-    @Override
-    public int getNumObservedVariables() {
-        return numObservedAtoms;
-    }
-
-    @Override
->>>>>>> 2f515af2
     public Iterable<GroundAtom> getVariables() {
         return variables.keySet();
     }
@@ -235,7 +224,6 @@
         }
 
         return index.intValue();
-<<<<<<< HEAD
     }
 
     @Override
@@ -244,30 +232,16 @@
     }
 
     @Override
-    public void syncAtoms() {
-=======
-    }
-
-    @Override
-    public GroundAtom[] getVariableAtoms() {
-        return variableAtoms;
-    }
-
-    @Override
     public double syncAtoms() {
         double movement = 0.0;
 
->>>>>>> 2f515af2
         for (int i = 0; i < totalVariableCount; i++) {
             if (variableAtoms[i] == null) {
                 continue;
             }
 
             if (variableAtoms[i] instanceof RandomVariableAtom) {
-<<<<<<< HEAD
-=======
                 movement += Math.pow(variableAtoms[i].getValue() - variableValues[i], 2);
->>>>>>> 2f515af2
                 ((RandomVariableAtom)variableAtoms[i]).setValue(variableValues[i]);
             }
         }
@@ -554,18 +528,6 @@
 
         return true;
     }
-<<<<<<< HEAD
-
-    /**
-     * Return true if the given term read from the cache is invalid.
-     * Under normal streaming circumstances this cannot happen,
-     * but children may encounter different situations (like online inference where atoms can be deleted).
-     */
-    public boolean rejectCacheTerm(T term) {
-        return false;
-    }
-=======
->>>>>>> 2f515af2
 
     /**
      * Get an iterator that will perform grounding queries and write pages to disk.
