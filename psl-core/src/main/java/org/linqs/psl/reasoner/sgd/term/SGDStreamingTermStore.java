--- conflicted
+++ resolved
@@ -37,11 +37,7 @@
 
     @Override
     protected StreamingIterator<SGDObjectiveTerm> getGroundingIterator() {
-<<<<<<< HEAD
-        return new SGDStreamingGroundingIterator(
-=======
         return new SGDStreamingInitialRoundIterator(
->>>>>>> 2f515af2
                 this, rules, atomManager, termGenerator,
                 termCache, termPool, termBuffer, volatileBuffer, pageSize, numPages);
     }
