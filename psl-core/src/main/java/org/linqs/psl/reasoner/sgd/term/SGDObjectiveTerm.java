--- conflicted
+++ resolved
@@ -17,33 +17,33 @@
  */
 package org.linqs.psl.reasoner.sgd.term;
 
-<<<<<<< HEAD
-import org.linqs.psl.model.atom.GroundAtom;
-import org.linqs.psl.model.atom.ObservedAtom;
-import org.linqs.psl.model.term.Constant;
-import org.linqs.psl.reasoner.term.VariableTermStore;
-=======
 import org.linqs.psl.config.Options;
 import org.linqs.psl.model.atom.GroundAtom;
 import org.linqs.psl.model.atom.ObservedAtom;
 import org.linqs.psl.model.rule.AbstractRule;
 import org.linqs.psl.model.rule.WeightedRule;
+import org.linqs.psl.model.term.Constant;
 import org.linqs.psl.reasoner.sgd.SGDReasoner;
->>>>>>> 2f515af2
 import org.linqs.psl.reasoner.term.Hyperplane;
 import org.linqs.psl.reasoner.term.ReasonerTerm;
+import org.linqs.psl.reasoner.term.VariableTermStore;
+import org.slf4j.Logger;
+import org.slf4j.LoggerFactory;
 
 import java.nio.ByteBuffer;
-<<<<<<< HEAD
-import java.util.*;
-=======
 import java.util.Arrays;
->>>>>>> 2f515af2
+import java.util.ArrayList;
+import java.util.HashMap;
+import java.util.List;
+import java.util.LinkedList;
+import java.util.Map;
 
 /**
  * A term in the objective to be optimized by a SGDReasoner.
  */
 public class SGDObjectiveTerm implements ReasonerTerm  {
+    private static final Logger log = LoggerFactory.getLogger(SGDReasoner.class);
+
     public static final float EPSILON = 1.0e-8f;
     public static final float ADAM_BETA1 = Options.SGD_ADAM_BETA_1.getFloat();
     public static final float ADAM_BETA2 = Options.SGD_ADAM_BETA_2.getFloat();
@@ -60,15 +60,9 @@
     private int[] variableIndexes;
 
     public SGDObjectiveTerm(VariableTermStore<SGDObjectiveTerm, GroundAtom> termStore,
-<<<<<<< HEAD
+            WeightedRule rule,
             boolean squared, boolean hinge, boolean mutualInformation,
-            Hyperplane<GroundAtom> hyperplane,
-            float weight, float learningRate) {
-=======
-            WeightedRule rule,
-            boolean squared, boolean hinge,
             Hyperplane<GroundAtom> hyperplane) {
->>>>>>> 2f515af2
         this.squared = squared;
         this.hinge = hinge;
         this.mutualInformation = mutualInformation;
@@ -95,16 +89,12 @@
         return size;
     }
 
-<<<<<<< HEAD
-    public float evaluate(float[] variableValues, GroundAtom[] variableAtoms) {
-=======
     @Override
     public void adjustConstant(float oldValue, float newValue) {
         constant = constant - oldValue + newValue;
     }
 
-    public float evaluate(float[] variableValues) {
->>>>>>> 2f515af2
+    public float evaluate(float[] variableValues, GroundAtom[] variableAtoms) {
         float dot = dot(variableValues);
         float weight = rule.getWeight();
 
@@ -128,13 +118,9 @@
     /**
      * Minimize the term by changing the random variables and return how much the random variables were moved by.
      */
-<<<<<<< HEAD
-    public float minimize(int iteration, VariableTermStore termStore) {
-=======
     public float minimize(int iteration, VariableTermStore termStore, float learningRate,
            float[] accumulatedGradientSquares, float[] accumulatedGradientMean, float[] accumulatedGradientVariance,
            SGDReasoner.SGDExtension sgdExtension, boolean coordinateStep) {
->>>>>>> 2f515af2
         float movement = 0.0f;
         float variableStep = 0.0f;
         float newValue = 0.0f;
@@ -144,23 +130,24 @@
         float[] variableValues = termStore.getVariableValues();
         float dot = dot(variableValues);
 
-<<<<<<< HEAD
-        GroundAtom[] variableAtoms = termStore.getVariableAtoms();
-        float[] variableValues = termStore.getVariableValues();
-
         if (!mutualInformation) {
             for (int i = 0; i < size; i++) {
                 if (variableAtoms[variableIndexes[i]] instanceof ObservedAtom) {
                     continue;
                 }
 
-                float dot = dot(variableValues);
-                float gradient = computeGradient(i, dot);
-                float gradientStep = gradient * (learningRate / iteration);
-
-                float newValue = Math.max(0.0f, Math.min(1.0f, variableValues[variableIndexes[i]] - gradientStep));
+                partial = computePartial(i, dot, rule.getWeight());
+                variableStep = computeVariableStep(variableIndexes[i], iteration, learningRate, partial,
+                        accumulatedGradientSquares, accumulatedGradientMean, accumulatedGradientVariance,
+                        sgdExtension);
+
+                newValue = Math.max(0.0f, Math.min(1.0f, variableValues[variableIndexes[i]] - variableStep));
                 movement += Math.abs(newValue - variableValues[variableIndexes[i]]);
                 variableValues[variableIndexes[i]] = newValue;
+
+                if (coordinateStep) {
+                    dot = dot(variableValues);
+                }
             }
         } else {
             Map<Constant, List<Constant>> stakeholderAttributeMap = computeStakeholderAttributeMap(variableAtoms, variableValues);
@@ -179,43 +166,25 @@
                     continue;
                 }
 
-                float gradient = computeMutualInformationGradient(i, variableAtoms,
+                partial = computeMutualInformationGradient(i, variableAtoms,
                         attributeConditionedTargetProbability, stakeholderAttributeMap, targetProbability);
-                steps[i] = gradient * (learningRate / iteration);
+                steps[i] = computeVariableStep(variableIndexes[i], iteration, learningRate, partial,
+                        accumulatedGradientSquares, accumulatedGradientMean, accumulatedGradientVariance,
+                        sgdExtension);
             }
 
             for (int i = 0; i < size; i++) {
-                float newValue = Math.max(0.0f, Math.min(1.0f, variableValues[variableIndexes[i]] - steps[i]));
+                newValue = Math.max(0.0f, Math.min(1.0f, variableValues[variableIndexes[i]] - steps[i]));
                 movement += Math.abs(newValue - variableValues[variableIndexes[i]]);
                 variableValues[variableIndexes[i]] = newValue;
-=======
-        for (int i = 0 ; i < size; i++) {
-            if (variableAtoms[variableIndexes[i]] instanceof ObservedAtom) {
-                continue;
-            }
-
-            partial = computePartial(i, dot, rule.getWeight());
-            variableStep = computeVariableStep(variableIndexes[i], iteration, learningRate, partial,
-                    accumulatedGradientSquares, accumulatedGradientMean, accumulatedGradientVariance,
-                    sgdExtension);
-
-            newValue = Math.max(0.0f, Math.min(1.0f, variableValues[variableIndexes[i]] - variableStep));
-            movement += Math.abs(newValue - variableValues[variableIndexes[i]]);
-            variableValues[variableIndexes[i]] = newValue;
-
-            if (coordinateStep) {
-                dot = dot(variableValues);
->>>>>>> 2f515af2
             }
         }
 
         return movement;
     }
 
-<<<<<<< HEAD
     private Map<Constant, List<Constant>> computeStakeholderAttributeMap(GroundAtom[] variableAtoms, float[] variableValues) {
         Map<Constant, List<Constant>> stakeholderAttributeMap = new HashMap<Constant, List<Constant>>();
-
         for (int i = 0; i < size; i++) {
             if (coefficients[i] == 1) {
                 // LHS Atom
@@ -431,8 +400,6 @@
         return mutualInformation - constant;
     }
 
-    private float computeGradient(int varId, float dot) {
-=======
     /**
      * Compute the step for a single variable according SGD or one of it's extensions.
      * For details on the math behind the SGD extensions see the corresponding papers listed below:
@@ -487,7 +454,6 @@
     }
 
     private float computePartial(int varId, float dot, float weight) {
->>>>>>> 2f515af2
         if (hinge && dot <= 0.0f) {
             return 0.0f;
         }
@@ -519,12 +485,7 @@
             + Byte.SIZE  // hinge
             + Integer.SIZE  // rule hash
             + Float.SIZE  // constant
-<<<<<<< HEAD
-            + Float.SIZE  // learningRate
             + Integer.SIZE  // size
-=======
-            + Short.SIZE  // size
->>>>>>> 2f515af2
             + size * (Float.SIZE + Integer.SIZE);  // coefficients + variableIndexes
 
         return bitSize / 8;
@@ -539,12 +500,7 @@
         fixedBuffer.put((byte)(hinge ? 1 : 0));
         fixedBuffer.putInt(System.identityHashCode(rule));
         fixedBuffer.putFloat(constant);
-<<<<<<< HEAD
-        fixedBuffer.putFloat(learningRate);
         fixedBuffer.putInt(size);
-=======
-        fixedBuffer.putShort(size);
->>>>>>> 2f515af2
 
         for (int i = 0; i < size; i++) {
             fixedBuffer.putFloat(coefficients[i]);
@@ -560,12 +516,7 @@
         hinge = (fixedBuffer.get() == 1);
         rule = (WeightedRule)AbstractRule.getRule(fixedBuffer.getInt());
         constant = fixedBuffer.getFloat();
-<<<<<<< HEAD
-        learningRate = fixedBuffer.getFloat();
         size = fixedBuffer.getInt();
-=======
-        size = fixedBuffer.getShort();
->>>>>>> 2f515af2
 
         // Make sure that there is enough room for all these variables.
         if (coefficients.length < size) {
