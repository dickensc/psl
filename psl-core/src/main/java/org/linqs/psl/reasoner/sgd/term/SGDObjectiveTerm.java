/*
 * This file is part of the PSL software.
 * Copyright 2011-2015 University of Maryland
 * Copyright 2013-2021 The Regents of the University of California
 *
 * Licensed under the Apache License, Version 2.0 (the "License");
 * you may not use this file except in compliance with the License.
 * You may obtain a copy of the License at
 *
 * http://www.apache.org/licenses/LICENSE-2.0
 *
 * Unless required by applicable law or agreed to in writing, software
 * distributed under the License is distributed on an "AS IS" BASIS,
 * WITHOUT WARRANTIES OR CONDITIONS OF ANY KIND, either express or implied.
 * See the License for the specific language governing permissions and
 * limitations under the License.
 */
package org.linqs.psl.reasoner.sgd.term;

import org.linqs.psl.model.atom.GroundAtom;
import org.linqs.psl.model.atom.ObservedAtom;
import org.linqs.psl.model.rule.AbstractRule;
import org.linqs.psl.model.rule.WeightedRule;
import org.linqs.psl.reasoner.sgd.SGDReasoner;
import org.linqs.psl.reasoner.term.Hyperplane;
import org.linqs.psl.reasoner.term.ReasonerTerm;
import org.linqs.psl.reasoner.term.VariableTermStore;
import org.slf4j.Logger;
import org.slf4j.LoggerFactory;

import java.nio.ByteBuffer;
import java.util.List;
import java.util.Map;
import java.util.Arrays;

/**
 * A term in the objective to be optimized by a SGDReasoner.
 */
public class SGDObjectiveTerm implements ReasonerTerm  {
    public static final float EPSILON = 1e-8f;

    private boolean squared;
    private boolean hinge;

    private WeightedRule rule;
    private float[] constant;

    private short[] size;
    private float[][] coefficients;
    private int[][] variableIndexes;

    public SGDObjectiveTerm(VariableTermStore<SGDObjectiveTerm, GroundAtom> termStore,
            WeightedRule rule,
            boolean squared, boolean hinge,
            List<Hyperplane<GroundAtom>> hyperplanes) {
        this.squared = squared;
        this.hinge = hinge;

        this.rule = rule;

        size = new short[hyperplanes.size()];
        constant = new float[hyperplanes.size()];
        coefficients = new float[hyperplanes.size()][];
        variableIndexes = new int[hyperplanes.size()][];

        for (int i = 0; i < hyperplanes.size(); i++) {
            Hyperplane<GroundAtom> hyperplane = hyperplanes.get(i);
            size[i] = (short)hyperplane.size();
            coefficients[i] = hyperplane.getCoefficients();
            constant[i] = hyperplane.getConstant();

            variableIndexes[i] = new int[size[i]];
            GroundAtom[] variables = hyperplane.getVariables();
            for (int j = 0; j < size[i]; j++) {
                variableIndexes[i][j] = termStore.getVariableIndex(variables[j]);
            }
        }
    }

    @Override
    public void adjustConstant(float oldValue, float newValue) {
        constant[0] = constant[0] - oldValue + newValue;
    }

    public float evaluate(float[] variableValues) {
        float dot = dot(variableValues)[0];
        float weight = rule.getWeight();

        if (squared && hinge) {
            // weight * [max(0.0, coeffs^T * x - constant)]^2
            return weight * (float)Math.pow(Math.max(0.0f, dot), 2);
        } else if (squared && !hinge) {
            // weight * [coeffs^T * x - constant]^2
            return weight * (float)Math.pow(dot, 2);
        } else if (!squared && hinge) {
            // weight * max(0.0, coeffs^T * x - constant)
            return weight * Math.max(0.0f, dot);
        } else {
            // weight * (coeffs^T * x - constant)
            return weight * dot;
        }
    }

    /**
     * Minimize the term by changing the random variables and return how much the random variables were moved by.
     */
    public float minimize(int iteration, VariableTermStore termStore, float learningRate,
                          SGDReasoner sgdReasoner, boolean coordinateStep) {
        float movement = 0.0f;
        float variableStep = 0.0f;
        float newValue = 0.0f;
        float partial = 0.0f;
        int maxTerm = -1;
        float maxValue = Float.NEGATIVE_INFINITY;

        GroundAtom[] variableAtoms = termStore.getVariableAtoms();
        float[] variableValues = termStore.getVariableValues();
        float[] dots = dot(variableValues);

        for (int i = 0; i < dots.length; i ++) {
            if (dots[i] > maxValue) {
                maxValue = dots[i];
                maxTerm = i;
            }
        }

        for (int i = 0 ; i < size[maxTerm]; i++) {
            if (variableAtoms[variableIndexes[maxTerm][i]] instanceof ObservedAtom) {
                continue;
            }

<<<<<<< HEAD
            partial = computePartial(maxTerm, i, dots[maxTerm], rule.getWeight());
            variableStep = computeVariableStep(variableIndexes[maxTerm][i], iteration, learningRate, partial,
                    accumulatedGradientSquares, accumulatedGradientMean, accumulatedGradientVariance,
                    sgdExtension);
=======
            partial = computePartial(i, dot, rule.getWeight());
            variableStep = computeVariableStep(variableIndexes[i], iteration, learningRate, partial, sgdReasoner);
>>>>>>> 3e72885c

            newValue = Math.max(0.0f, Math.min(1.0f, variableValues[variableIndexes[maxTerm][i]] - variableStep));
            movement += Math.abs(newValue - variableValues[variableIndexes[maxTerm][i]]);
            variableValues[variableIndexes[maxTerm][i]] = newValue;

            if (coordinateStep) {
                maxValue = Float.NEGATIVE_INFINITY;
                dots = dot(variableValues);
                for (int j = 0; j < dots.length; j ++) {
                    if (dots[j] > maxValue) {
                        maxValue = dots[j];
                        maxTerm = j;
                    }
                }
            }
        }

        return movement;
    }

    /**
     * Compute the step for a single variable according SGD or one of it's extensions.
     * For details on the math behind the SGD extensions see the corresponding papers listed below:
     *  - AdaGrad: https://jmlr.org/papers/volume12/duchi11a/duchi11a.pdf
     *  - Adam: https://arxiv.org/pdf/1412.6980.pdf
     */
    private float computeVariableStep(
            int variableIndex, int iteration, float learningRate, float partial, SGDReasoner sgdReasoner) {
        float step = 0.0f;
        float adaptedLearningRate = 0.0f;

        switch (sgdReasoner.getSgdExtension()) {
            case NONE:
                step = partial * learningRate;
                break;
            case ADAGRAD:
                float[] accumulatedGradientSquares = sgdReasoner.getAccumulatedGradientSquares();

                if (accumulatedGradientSquares.length <= variableIndex) {
                    accumulatedGradientSquares = Arrays.copyOf(accumulatedGradientSquares, (variableIndex + 1) * 2);
                    sgdReasoner.setAccumulatedGradientSquares(accumulatedGradientSquares);
                }
                accumulatedGradientSquares[variableIndex] = accumulatedGradientSquares[variableIndex] + partial * partial;

                adaptedLearningRate = learningRate / (float)Math.sqrt(accumulatedGradientSquares[variableIndex] + EPSILON);
                step = partial * adaptedLearningRate;
                break;
            case ADAM:
                float[] accumulatedGradientMean = sgdReasoner.getAccumulatedGradientMean();
                float[] accumulatedGradientVariance = sgdReasoner.getAccumulatedGradientVariance();
                float biasedGradientMean = 0.0f;
                float biasedGradientVariance = 0.0f;

                if (accumulatedGradientMean.length  <= variableIndex) {
                    accumulatedGradientMean = Arrays.copyOf(accumulatedGradientMean, (variableIndex + 1) * 2);
                    sgdReasoner.setAccumulatedGradientMean(accumulatedGradientMean);
                }
                accumulatedGradientMean[variableIndex] = sgdReasoner.getAdamBeta1() * accumulatedGradientMean[variableIndex] + (1.0f - sgdReasoner.getAdamBeta1()) * partial;

                if (accumulatedGradientVariance.length <= variableIndex) {
                    accumulatedGradientVariance = Arrays.copyOf(accumulatedGradientVariance, (variableIndex + 1) * 2);
                    sgdReasoner.setAccumulatedGradientVariance(accumulatedGradientVariance);
                }
                accumulatedGradientVariance[variableIndex] = sgdReasoner.getAdamBeta2() * accumulatedGradientVariance[variableIndex]
                            + (1.0f - sgdReasoner.getAdamBeta2()) * partial * partial;

                biasedGradientMean = accumulatedGradientMean[variableIndex] / (1.0f - (float)Math.pow(sgdReasoner.getAdamBeta1(), iteration));
                biasedGradientVariance = accumulatedGradientVariance[variableIndex] / (1.0f - (float)Math.pow(sgdReasoner.getAdamBeta2(), iteration));
                adaptedLearningRate = learningRate / ((float)Math.sqrt(biasedGradientVariance) + EPSILON);
                step = biasedGradientMean * adaptedLearningRate;
                break;
            default:
                throw new IllegalArgumentException(String.format("Unsupported SGD Extensions: '%s'", sgdReasoner.getSgdExtension()));
        }

        return step;
    }

    private float computePartial(int hyperplane, int localVarId, float dot, float weight) {
        if (hinge && dot <= 0.0f) {
            return 0.0f;
        }

        if (squared) {
            return weight * 2.0f * dot * coefficients[hyperplane][localVarId];
        }

        return weight * coefficients[hyperplane][localVarId];
    }

    private float[] dot(float[] variableValues) {
        float[] values = new float[size.length];

        for (int i = 0; i < size.length; i++) {
            for (int j = 0; j < size[i]; j++) {
                values[i] += coefficients[i][j] * variableValues[variableIndexes[i][j]];
            }
            values[i] -= constant[i];
        }

        return values;
    }

    /**
     * The number of bytes that writeFixedValues() will need to represent this term.
     * This is just all the member datum.
     */
    public int fixedByteSize() {
        int bitSize = 0;

        bitSize += Byte.SIZE  // squared
                + Byte.SIZE  // hinge
                + Integer.SIZE; // rule hash

        for (int i = 0; i < size.length; i++) {
            bitSize += Float.SIZE  // constant
                    + Short.SIZE  // size
                    + size[i] * (Float.SIZE + Integer.SIZE);  // coefficients + variableIndexes
        }

        return bitSize / 8;
    }

    /**
     * Write a binary representation of the fixed values of this term to a buffer.
     * Note that the variableIndexes are written using the term store indexing.
     */
    public void writeFixedValues(ByteBuffer fixedBuffer) {
        fixedBuffer.put((byte) (squared ? 1 : 0));
        fixedBuffer.put((byte) (hinge ? 1 : 0));
        fixedBuffer.putInt(System.identityHashCode(rule));

        for (int i = 0; i < size.length; i++) {
            fixedBuffer.putFloat(constant[i]);
            fixedBuffer.putShort(size[i]);

            for (int j = 0; j < size[i]; j++) {
                fixedBuffer.putFloat(coefficients[i][j]);
                fixedBuffer.putInt(variableIndexes[i][j]);
            }
        }
    }

    /**
     * Assume the term that will be next read from the buffers.
     */
    public void read(ByteBuffer fixedBuffer, ByteBuffer volatileBuffer) {
        squared = (fixedBuffer.get() == 1);
        hinge = (fixedBuffer.get() == 1);
        rule = (WeightedRule)AbstractRule.getRule(fixedBuffer.getInt());

        for (int i = 0; i < size.length; i++) {
            constant[i] = fixedBuffer.getFloat();
            size[i] = fixedBuffer.getShort();

            // Make sure that there is enough room for all these variables.
            if (coefficients[i].length < size[i]) {
                coefficients[i] = new float[size[i]];
                variableIndexes[i] = new int[size[i]];
            }

            for (int j = 0; j < size[i]; j++) {
                coefficients[i][j] = fixedBuffer.getFloat();
                variableIndexes[i][j] = fixedBuffer.getInt();
            }
        }
    }

    @Override
    public String toString() {
        return toString(null);
    }

    public String toString(VariableTermStore<SGDObjectiveTerm, GroundAtom> termStore) {
        // weight * [max(coeffs^T * x - constant, 0.0)]^2

        StringBuilder builder = new StringBuilder();

        if (size.length > 1) {
            builder.append("max{");
        }

        for (int i=0; i < size.length; i++) {
            builder.append(rule.getWeight());
            builder.append(" * ");

            if (hinge) {
                builder.append("max(0.0, ");
            } else {
                builder.append("(");
            }

            for (int j = 0; j < size[i]; j++) {
                builder.append("(");
                builder.append(coefficients[i][j]);

                if (termStore == null) {
                    builder.append(" * <index:");
                    builder.append(variableIndexes[i][j]);
                    builder.append(">)");
                } else {
                    builder.append(" * ");
                    builder.append(termStore.getVariableValue(variableIndexes[i][j]));
                    builder.append(")");
                }

                if (j != size[i] - 1) {
                    builder.append(" + ");
                }
            }

            builder.append(" - ");
            builder.append(constant[i]);

            builder.append(")");

            if (squared) {
                builder.append(" ^2");
            }
            builder.append(", ");
        }

        if (size.length > 1) {
            builder.append("}");
        }

        return builder.toString();
    }
}<|MERGE_RESOLUTION|>--- conflicted
+++ resolved
@@ -25,12 +25,9 @@
 import org.linqs.psl.reasoner.term.Hyperplane;
 import org.linqs.psl.reasoner.term.ReasonerTerm;
 import org.linqs.psl.reasoner.term.VariableTermStore;
-import org.slf4j.Logger;
-import org.slf4j.LoggerFactory;
 
 import java.nio.ByteBuffer;
 import java.util.List;
-import java.util.Map;
 import java.util.Arrays;
 
 /**
@@ -129,15 +126,8 @@
                 continue;
             }
 
-<<<<<<< HEAD
             partial = computePartial(maxTerm, i, dots[maxTerm], rule.getWeight());
-            variableStep = computeVariableStep(variableIndexes[maxTerm][i], iteration, learningRate, partial,
-                    accumulatedGradientSquares, accumulatedGradientMean, accumulatedGradientVariance,
-                    sgdExtension);
-=======
-            partial = computePartial(i, dot, rule.getWeight());
-            variableStep = computeVariableStep(variableIndexes[i], iteration, learningRate, partial, sgdReasoner);
->>>>>>> 3e72885c
+            variableStep = computeVariableStep(variableIndexes[maxTerm][i], iteration, learningRate, partial, sgdReasoner);
 
             newValue = Math.max(0.0f, Math.min(1.0f, variableValues[variableIndexes[maxTerm][i]] - variableStep));
             movement += Math.abs(newValue - variableValues[variableIndexes[maxTerm][i]]);
