/*
 * This file is part of the PSL software.
 * Copyright 2011-2015 University of Maryland
 * Copyright 2013-2021 The Regents of the University of California
 *
 * Licensed under the Apache License, Version 2.0 (the "License");
 * you may not use this file except in compliance with the License.
 * You may obtain a copy of the License at
 *
 * http://www.apache.org/licenses/LICENSE-2.0
 *
 * Unless required by applicable law or agreed to in writing, software
 * distributed under the License is distributed on an "AS IS" BASIS,
 * WITHOUT WARRANTIES OR CONDITIONS OF ANY KIND, either express or implied.
 * See the License for the specific language governing permissions and
 * limitations under the License.
 */
package org.linqs.psl.reasoner.sgd.term;

import org.linqs.psl.config.Options;
import org.linqs.psl.model.atom.GroundAtom;
import org.linqs.psl.model.atom.ObservedAtom;
import org.linqs.psl.model.rule.AbstractRule;
import org.linqs.psl.model.rule.WeightedRule;
import org.linqs.psl.reasoner.sgd.SGDReasoner;
import org.linqs.psl.reasoner.term.Hyperplane;
import org.linqs.psl.reasoner.term.ReasonerTerm;
import org.linqs.psl.reasoner.term.VariableTermStore;

import java.nio.ByteBuffer;
<<<<<<< HEAD
import java.util.List;
import java.util.Map;
=======
import java.util.Arrays;
>>>>>>> 2f515af2

/**
 * A term in the objective to be optimized by a SGDReasoner.
 */
public class SGDObjectiveTerm implements ReasonerTerm  {
    public static final float EPSILON = 1.0e-8f;
    public static final float ADAM_BETA1 = Options.SGD_ADAM_BETA_1.getFloat();
    public static final float ADAM_BETA2 = Options.SGD_ADAM_BETA_2.getFloat();

    private boolean squared;
    private boolean hinge;

    private WeightedRule rule;
    private float[] constant;

    private short[] size;
    private float[][] coefficients;
    private int[][] variableIndexes;

    public SGDObjectiveTerm(VariableTermStore<SGDObjectiveTerm, GroundAtom> termStore,
            WeightedRule rule,
            boolean squared, boolean hinge,
            List<Hyperplane<GroundAtom>> hyperplanes) {
        this.squared = squared;
        this.hinge = hinge;

        this.rule = rule;

        size = new short[hyperplanes.size()];
        constant = new float[hyperplanes.size()];
        coefficients = new float[hyperplanes.size()][];
        variableIndexes = new int[hyperplanes.size()][];

        for (int i = 0; i < hyperplanes.size(); i++) {
            Hyperplane<GroundAtom> hyperplane = hyperplanes.get(i);
            size[i] = (short)hyperplane.size();
            coefficients[i] = hyperplane.getCoefficients();
            constant[i] = hyperplane.getConstant();

            variableIndexes[i] = new int[size[i]];
            GroundAtom[] variables = hyperplane.getVariables();
            for (int j = 0; j < size[i]; j++) {
                variableIndexes[i][j] = termStore.getVariableIndex(variables[j]);
            }
        }
    }

    @Override
    public void adjustConstant(float oldValue, float newValue) {
        constant[0] = constant[0] - oldValue + newValue;
    }

    public float evaluate(float[] variableValues) {
        float dot = dot(variableValues)[0];
        float weight = rule.getWeight();

        if (squared && hinge) {
            // weight * [max(0.0, coeffs^T * x - constant)]^2
            return weight * (float)Math.pow(Math.max(0.0f, dot), 2);
        } else if (squared && !hinge) {
            // weight * [coeffs^T * x - constant]^2
            return weight * (float)Math.pow(dot, 2);
        } else if (!squared && hinge) {
            // weight * max(0.0, coeffs^T * x - constant)
            return weight * Math.max(0.0f, dot);
        } else {
            // weight * (coeffs^T * x - constant)
            return weight * dot;
        }
    }

    /**
     * Minimize the term by changing the random variables and return how much the random variables were moved by.
     */
    public float minimize(int iteration, VariableTermStore termStore, float learningRate,
           float[] accumulatedGradientSquares, float[] accumulatedGradientMean, float[] accumulatedGradientVariance,
           SGDReasoner.SGDExtension sgdExtension, boolean coordinateStep) {
        float movement = 0.0f;
        float variableStep = 0.0f;
        float newValue = 0.0f;
        float partial = 0.0f;
        int maxTerm = -1;
        float maxValue = Float.NEGATIVE_INFINITY;

        GroundAtom[] variableAtoms = termStore.getVariableAtoms();
        float[] variableValues = termStore.getVariableValues();
        float[] dots = dot(variableValues);

        for (int i = 0; i < dots.length; i ++) {
            if (dots[i] > maxValue) {
                maxValue = dots[i];
                maxTerm = i;
            }
        }

        for (int i = 0 ; i < size[maxTerm]; i++) {
            if (variableAtoms[variableIndexes[maxTerm][i]] instanceof ObservedAtom) {
                continue;
            }

            partial = computePartial(i, dots[maxTerm], rule.getWeight());
            variableStep = computeVariableStep(variableIndexes[maxTerm][i], iteration, learningRate, partial,
                    accumulatedGradientSquares, accumulatedGradientMean, accumulatedGradientVariance,
                    sgdExtension);

            newValue = Math.max(0.0f, Math.min(1.0f, variableValues[variableIndexes[maxTerm][i]] - variableStep));
            movement += Math.abs(newValue - variableValues[variableIndexes[maxTerm][i]]);
            variableValues[variableIndexes[maxTerm][i]] = newValue;

            if (coordinateStep) {
                maxValue = Float.NEGATIVE_INFINITY;
                dots = dot(variableValues);
                for (int j = 0; j < dots.length; j ++) {
                    if (dots[j] > maxValue) {
                        maxValue = dots[j];
                        maxTerm = j;
                    }
                }
            }
        }

        return movement;
    }

    /**
     * Compute the step for a single variable according SGD or one of it's extensions.
     * For details on the math behind the SGD extensions see the corresponding papers listed below:
     *  - AdaGrad: https://jmlr.org/papers/volume12/duchi11a/duchi11a.pdf
     *  - Adam: https://arxiv.org/pdf/1412.6980.pdf
     */
    private float computeVariableStep(
            int variableIndex, int iteration, float learningRate, float partial,
            float[] accumulatedGradientSquares, float[] accumulatedGradientMean, float[] accumulatedGradientVariance,
            SGDReasoner.SGDExtension sgdExtension) {
        float step = 0.0f;
        float adaptedLearningRate = 0.0f;

        switch (sgdExtension) {
            case NONE:
                step = partial * learningRate;
                break;
            case ADAGRAD:
                if (accumulatedGradientSquares.length <= variableIndex) {
                    accumulatedGradientSquares = Arrays.copyOf(accumulatedGradientSquares, (variableIndex + 1) * 2);
                }
                accumulatedGradientSquares[variableIndex] = accumulatedGradientSquares[variableIndex] + partial * partial;

                adaptedLearningRate = learningRate / (float)Math.sqrt(accumulatedGradientSquares[variableIndex] + EPSILON);
                step = partial * adaptedLearningRate;
                break;
            case ADAM:
                float biasedGradientMean = 0.0f;
                float biasedGradientVariance = 0.0f;

                if (accumulatedGradientMean.length  <= variableIndex) {
                    accumulatedGradientMean = Arrays.copyOf(accumulatedGradientMean, (variableIndex + 1) * 2);
                }
                accumulatedGradientMean[variableIndex] = ADAM_BETA1 * accumulatedGradientMean[variableIndex] + (1.0f - ADAM_BETA1) * partial;

                if (accumulatedGradientVariance.length <= variableIndex) {
                    accumulatedGradientVariance = Arrays.copyOf(accumulatedGradientVariance, (variableIndex + 1) * 2);
                }
                accumulatedGradientVariance[variableIndex] = ADAM_BETA2 * accumulatedGradientVariance[variableIndex]
                            + (1.0f - ADAM_BETA2) * partial * partial;

                biasedGradientMean = accumulatedGradientMean[variableIndex] / (1.0f - (float)Math.pow(ADAM_BETA1, iteration));
                biasedGradientVariance = accumulatedGradientVariance[variableIndex] / (1.0f - (float)Math.pow(ADAM_BETA2, iteration));
                adaptedLearningRate = learningRate / ((float)Math.sqrt(biasedGradientVariance) + EPSILON);
                step = biasedGradientMean * adaptedLearningRate;
                break;
            default:
                throw new IllegalArgumentException(String.format("Unsupported SGD Extensions: '%s'", sgdExtension));
        }

        return step;
    }

    private float computePartial(int varId, float dot, float weight) {
        if (hinge && dot <= 0.0f) {
            return 0.0f;
        }

        if (squared) {
            return weight * 2.0f * dot * coefficients[0][varId];
        }

        return weight * coefficients[0][varId];
    }

    private float[] dot(float[] variableValues) {
        float[] values = new float[size.length];

        for (int i = 0; i < size.length; i++) {
            for (int j = 0; j < size[i]; j++) {
                values[i] += coefficients[i][j] * variableValues[variableIndexes[i][j]];
            }
            values[i] -= constant[0];
        }

        return values;
    }

    /**
     * The number of bytes that writeFixedValues() will need to represent this term.
     * This is just all the member datum.
     */
    public int fixedByteSize() {
        int bitSize = 0;

        bitSize += Byte.SIZE  // squared
                + Byte.SIZE  // hinge
                + Integer.SIZE; // rule hash

        for (int i = 0; i < size.length; i++) {
            bitSize += Float.SIZE  // constant
                    + Short.SIZE  // size
                    + size[i] * (Float.SIZE + Integer.SIZE);  // coefficients + variableIndexes
        }

        return bitSize / 8;
    }

    /**
     * Write a binary representation of the fixed values of this term to a buffer.
     * Note that the variableIndexes are written using the term store indexing.
     */
    public void writeFixedValues(ByteBuffer fixedBuffer) {
        fixedBuffer.put((byte) (squared ? 1 : 0));
        fixedBuffer.put((byte) (hinge ? 1 : 0));
        fixedBuffer.putInt(System.identityHashCode(rule));

        for (int i = 0; i < size.length; i++) {
            fixedBuffer.putFloat(constant[i]);
            fixedBuffer.putShort(size[i]);

            for (int j = 0; j < size[i]; j++) {
                fixedBuffer.putFloat(coefficients[i][j]);
                fixedBuffer.putInt(variableIndexes[i][j]);
            }
        }
    }

    /**
     * Assume the term that will be next read from the buffers.
     */
    public void read(ByteBuffer fixedBuffer, ByteBuffer volatileBuffer) {
        squared = (fixedBuffer.get() == 1);
        hinge = (fixedBuffer.get() == 1);
        rule = (WeightedRule)AbstractRule.getRule(fixedBuffer.getInt());

        for (int i = 0; i < size.length; i++) {
            constant[i] = fixedBuffer.getFloat();
            size[i] = fixedBuffer.getShort();

            // Make sure that there is enough room for all these variables.
            if (coefficients[i].length < size[i]) {
                coefficients[i] = new float[size[i]];
                variableIndexes[i] = new int[size[i]];
            }

            for (int j = 0; j < size[i]; j++) {
                coefficients[i][j] = fixedBuffer.getFloat();
                variableIndexes[i][j] = fixedBuffer.getInt();
            }
        }
    }

    @Override
    public String toString() {
        return toString(null);
    }

    public String toString(VariableTermStore<SGDObjectiveTerm, GroundAtom> termStore) {
        // weight * [max(coeffs^T * x - constant, 0.0)]^2

        StringBuilder builder = new StringBuilder();

        if (size.length > 1) {
            builder.append("max{");
        }

        for (int i=0; i < size.length; i++) {
            builder.append(rule.getWeight());
            builder.append(" * ");

            if (hinge) {
                builder.append("max(0.0, ");
            } else {
                builder.append("(");
            }

            for (int j = 0; j < size[i]; j++) {
                builder.append("(");
                builder.append(coefficients[i][j]);

                if (termStore == null) {
                    builder.append(" * <index:");
                    builder.append(variableIndexes[i][j]);
                    builder.append(">)");
                } else {
                    builder.append(" * ");
                    builder.append(termStore.getVariableValue(variableIndexes[i][j]));
                    builder.append(")");
                }

                if (j != size[i] - 1) {
                    builder.append(" + ");
                }
            }

            builder.append(" - ");
            builder.append(constant[i]);

            builder.append(")");

            if (squared) {
                builder.append(" ^2");
            }
            builder.append(", ");
        }

        if (size.length > 1) {
            builder.append("}");
        }

        return builder.toString();
    }
}<|MERGE_RESOLUTION|>--- conflicted
+++ resolved
@@ -28,12 +28,9 @@
 import org.linqs.psl.reasoner.term.VariableTermStore;
 
 import java.nio.ByteBuffer;
-<<<<<<< HEAD
 import java.util.List;
 import java.util.Map;
-=======
 import java.util.Arrays;
->>>>>>> 2f515af2
 
 /**
  * A term in the objective to be optimized by a SGDReasoner.
