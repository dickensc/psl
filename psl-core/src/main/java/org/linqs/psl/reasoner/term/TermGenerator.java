--- conflicted
+++ resolved
@@ -25,14 +25,10 @@
      * Use the ground rules in |ruleStore| to generate optimization terms and populate |termStore|.
      * @return the number of terms added to the term store.
      */
-<<<<<<< HEAD
-    public int generateTerms(GroundRuleStore ruleStore, TermStore<T, V> termStore);
+    public long generateTerms(GroundRuleStore ruleStore, TermStore<T, V> termStore);
 
     /**
      * Create a ReasonerTerm from the ground rule.
      */
     public T createTerm(GroundRule groundRule, TermStore<T, V> termStore);
-=======
-    public long generateTerms(GroundRuleStore ruleStore, TermStore<T, V> termStore);
->>>>>>> b5698f08
 }