/*
 * This file is part of the PSL software.
 * Copyright 2011-2015 University of Maryland
 * Copyright 2013-2021 The Regents of the University of California
 *
 * Licensed under the Apache License, Version 2.0 (the "License");
 * you may not use this file except in compliance with the License.
 * You may obtain a copy of the License at
 *
 * http://www.apache.org/licenses/LICENSE-2.0
 *
 * Unless required by applicable law or agreed to in writing, software
 * distributed under the License is distributed on an "AS IS" BASIS,
 * WITHOUT WARRANTIES OR CONDITIONS OF ANY KIND, either express or implied.
 * See the License for the specific language governing permissions and
 * limitations under the License.
 */
package org.linqs.psl.reasoner.term;

import org.linqs.psl.config.Options;
import org.linqs.psl.model.atom.GroundAtom;
import org.linqs.psl.model.atom.RandomVariableAtom;
import org.linqs.psl.model.predicate.model.ModelPredicate;
import org.linqs.psl.model.rule.GroundRule;

import org.slf4j.Logger;
import org.slf4j.LoggerFactory;

import java.util.Arrays;
import java.util.HashMap;
import java.util.HashSet;
import java.util.Iterator;
import java.util.Map;
import java.util.Set;

/**
 * A general TermStore that handles terms and variables all in memory.
 * Variables are stored in an array along with their values.
 */
public abstract class MemoryVariableTermStore<T extends ReasonerTerm, V extends ReasonerLocalVariable> implements VariableTermStore<T, V> {
    private static final Logger log = LoggerFactory.getLogger(MemoryVariableTermStore.class);

    // Keep an internal store to hold the terms while this class focuses on variables.
    private MemoryTermStore<T> store;

    // Keep track of variable indexes.
    private Map<V, Integer> variables;

    // Matching arrays for variables values and atoms.
    // A -1 will be stored if we need to go to the atom for the value.
    private float[] variableValues;
    private GroundAtom[] variableAtoms;

    private boolean shuffle;
    private int defaultSize;

    private Set<ModelPredicate> modelPredicates;

    // Mirror variables need to track what terms they are involved in.
    // Because they are observed during MAP inference (and unobserved during supporting model fitting),
    // their values are integrated into the constants of terms.
    private Map<RandomVariableAtom, List<MirrorTermCoefficient>> mirrorVariables;

    private boolean variablesExternallyUpdatedFlag;

    public MemoryVariableTermStore() {
        shuffle = Options.MEMORY_VTS_SHUFFLE.getBoolean();
        defaultSize = Options.MEMORY_VTS_DEFAULT_SIZE.getInt();

        store = new MemoryTermStore<T>();
        ensureVariableCapacity(defaultSize);

        modelPredicates = new HashSet<ModelPredicate>();
        mirrorVariables = new HashMap<RandomVariableAtom, List<MirrorTermCoefficient>>();

        variablesExternallyUpdatedFlag = false;
    }

    @Override
    public int getVariableIndex(V variable) {
        return variables.get(variable).intValue();
    }

    @Override
    public float getVariableValue(int index) {
        return variableValues[index];
    }

    @Override
    public float[] getVariableValues() {
        return variableValues;
    }

    @Override
<<<<<<< HEAD
    public GroundAtom[] getVariableAtoms() {
        return variableAtoms;
    }

    @Override
    public void syncAtoms() {
        for (int i = 0; i < variables.size(); i++) {
            if (variableAtoms[i] == null) {
                continue;
            }

            if (variableAtoms[i] instanceof RandomVariableAtom) {
                ((RandomVariableAtom)variableAtoms[i]).setValue(variableValues[i]);
            }
=======
    public double syncAtoms() {
        double movement = 0.0;

        for (int i = 0; i < variables.size(); i++) {
            movement += Math.pow(variableAtoms[i].getValue() - variableValues[i], 2);
            variableAtoms[i].setValue(variableValues[i]);
>>>>>>> 2f515af2
        }

        return Math.sqrt(movement);
    }

    @Override
    public GroundAtom[] getVariableAtoms() {
        return variableAtoms;
    }

    @Override
    public int getNumVariables() {
        return variables.size();
    }

    @Override
    public int getNumRandomVariables() {
        return getNumVariables();
    }

    @Override
    public int getNumObservedVariables() {
        return 0;
    }

    @Override
    public boolean isLoaded() {
        return true;
    }

    @Override
    public synchronized V createLocalVariable(GroundAtom groundAtom) {
<<<<<<< HEAD
        V variable = convertAtomToVariable(groundAtom);
=======
        if (!(groundAtom instanceof RandomVariableAtom)) {
            throw new IllegalArgumentException("MemoryVariableTermStores do not keep track of observed atoms (" + groundAtom + ").");
        }

        RandomVariableAtom atom = (RandomVariableAtom)groundAtom;
        V variable = convertAtomToVariable(atom);
>>>>>>> 2f515af2
        if (variables.containsKey(variable)) {
            return variable;
        }

        // Got a new variable.
        if (variables.size() >= variableAtoms.length) {
            ensureVariableCapacity(variables.size() * 2);
        }

        int index = variables.size();

        variables.put(variable, index);
        variableValues[index] = groundAtom.getValue();
        variableAtoms[index] = groundAtom;

<<<<<<< HEAD
        if (groundAtom.getPredicate() instanceof ModelPredicate) {
            modelPredicates.add((ModelPredicate)groundAtom.getPredicate());
=======
        return variable;
    }

    private synchronized void createMirrorVariable(RandomVariableAtom atom, float coefficient, T term) {
        if (atom.getPredicate() instanceof ModelPredicate) {
            modelPredicates.add((ModelPredicate)atom.getPredicate());
>>>>>>> 2f515af2
        }

        if (!mirrorVariables.containsKey(atom)) {
            mirrorVariables.put(atom, new ArrayList<MirrorTermCoefficient>());
        }

        mirrorVariables.get(atom).add(new MirrorTermCoefficient(term, coefficient));
    }

    @Override
    public void variablesExternallyUpdated() {
        variablesExternallyUpdatedFlag = true;
        store.variablesExternallyUpdated();
    }

    /**
     * Check of the variables were updated externally.
     */
    public boolean getVariablesExternallyUpdatedFlag() {
        return variablesExternallyUpdatedFlag;
    }

    /**
     * Clear the flag for variables being updated externally.
     */
    public void resetVariablesExternallyUpdatedFlag() {
        variablesExternallyUpdatedFlag = false;
    }

    /**
     * Make sure we allocate the right amount of memory for global variables.
     */
    @Override
    public void ensureVariableCapacity(int capacity) {
        if (capacity < 0) {
            throw new IllegalArgumentException("Variable capacity must be non-negative. Got: " + capacity);
        }

        if (capacity == 0) {
            return;
        }

        if (variables == null || variables.size() == 0) {
            // If there are no variables, then (re-)allocate the variable storage.
            // The default load factor for Java HashSets is 0.75.
            variables = new HashMap<V, Integer>((int)Math.ceil(capacity / 0.75));

            variableValues = new float[capacity];
            variableAtoms = new GroundAtom[capacity];
        } else if (variables.size() < capacity) {
            // Don't bother with small reallocations, if we are reallocating make a lot of room.
            if (capacity < variables.size() * 2) {
                capacity = variables.size() * 2;
            }

            // Reallocate and copy over variables.
            Map<V, Integer> newVariables = new HashMap<V, Integer>((int)Math.ceil(capacity / 0.75));
            newVariables.putAll(variables);
            variables = newVariables;

            variableValues = Arrays.copyOf(variableValues, capacity);
            variableAtoms = Arrays.copyOf(variableAtoms, capacity);
        }
    }

    @Override
    public Iterable<V> getVariables() {
        return variables.keySet();
    }

    @Override
    public void add(GroundRule rule, T term, Hyperplane hyperplane) {
        store.add(rule, term, hyperplane);

        if (hyperplane.getIntegratedRVAs() != null) {
            for (Object object : hyperplane.getIntegratedRVAs()) {
                // HACK(eriq): There is some strange typing issue here that I do not understand.
                //  Java thinks that the elements in hyperplane.getIntegratedRVAs() are Objects,
                //  and therefore will not implicitly cast to Hyperplane.IntegratedRVA.
                Hyperplane.IntegratedRVA integratedRVA = (Hyperplane.IntegratedRVA)object;
                createMirrorVariable(integratedRVA.atom, integratedRVA.coefficient, term);
            }
        }
    }

    @Override
    public void clear() {
        if (store != null) {
            store.clear();
        }

        if (variables != null) {
            variables.clear();
        }

        if (modelPredicates != null) {
            modelPredicates.clear();
        }

        if (mirrorVariables != null) {
            mirrorVariables.clear();
        }

        variableValues = null;
        variableAtoms = null;
    }

    @Override
    public void reset() {
        for (int i = 0; i < variables.size(); i++) {
            variableValues[i] = variableAtoms[i].getValue();
        }
    }

    @Override
    public void close() {
        clear();

        if (store != null) {
            store.close();
            store = null;
        }

        variables = null;
    }

    @Override
    public void initForOptimization() {
        updateModelAtoms();
    }

    @Override
    public void iterationComplete() {
        fitModelAtoms();
        updateModelAtoms();
    }

    public RandomVariableAtom getAtom(int index) {
        return variableAtoms[index];
    }

    private void updateModelAtoms() {
        if (modelPredicates.size() == 0) {
            return;
        }

        for (ModelPredicate predicate : modelPredicates) {
            predicate.runModel();
        }

        double rmse = 0.0;

        int count = 0;
<<<<<<< HEAD
        for (int i = 0; i < variables.size(); i++) {
            if (variableAtoms[i] == null) {
                continue;
            }

            if ((variableAtoms[i] instanceof RandomVariableAtom)
                    && (variableAtoms[i].getPredicate() instanceof ModelPredicate)) {
                ModelPredicate predicate = (ModelPredicate) variableAtoms[i].getPredicate();
                variableValues[i] = predicate.getValue((RandomVariableAtom) variableAtoms[i]);
                rmse += Math.pow(variableValues[i] - predicate.getLabel((RandomVariableAtom) variableAtoms[i]), 2);
                count++;
=======
        for (RandomVariableAtom mirrorAtom : mirrorVariables.keySet()) {
            if (!(mirrorAtom.getPredicate() instanceof ModelPredicate)) {
                continue;
>>>>>>> 2f515af2
            }

            ModelPredicate predicate = (ModelPredicate)mirrorAtom.getPredicate();

            float oldValue = mirrorAtom.getValue();
            float newValue = predicate.getValue(mirrorAtom);
            mirrorAtom.setValue(newValue);

            for (MirrorTermCoefficient pair : mirrorVariables.get(mirrorAtom)) {
                pair.term.adjustConstant(pair.coefficient * oldValue, pair.coefficient * newValue);
            }

            rmse += Math.pow(newValue - predicate.getLabel(mirrorAtom), 2);
            count++;
        }

        if (count != 0) {
            rmse = Math.pow(rmse / count, 0.5);
        }

        log.trace("Batch update of {} model atoms. RMSE: {}", count, rmse);
        variablesExternallyUpdated();
    }

    private void fitModelAtoms() {
        if (modelPredicates.size() == 0) {
            return;
        }

        for (ModelPredicate predicate : modelPredicates) {
            predicate.resetLabels();
        }

        int count = 0;
<<<<<<< HEAD
        for (int i = 0; i < variables.size(); i++) {
            if ((variableAtoms[i] instanceof RandomVariableAtom)
                    && (variableAtoms[i].getPredicate() instanceof ModelPredicate)) {
                ((ModelPredicate)variableAtoms[i].getPredicate()).setLabel((RandomVariableAtom) variableAtoms[i], variableValues[i]);
                count++;
=======
        for (RandomVariableAtom mirrorAtom : mirrorVariables.keySet()) {
            if (!(mirrorAtom.getPredicate() instanceof ModelPredicate)) {
                continue;
>>>>>>> 2f515af2
            }

            // Get the value from the mirrored pair.
            // The conversion path looks like: RVA -> Mirror RVA -> Mirror V -> Mirror Index -> Mirror Value
            float labelValue = variableValues[variables.get(convertAtomToVariable(mirrorAtom.getMirror())).intValue()];

            ((ModelPredicate)mirrorAtom.getPredicate()).setLabel(mirrorAtom, labelValue);
            count++;
        }

        for (ModelPredicate predicate : modelPredicates) {
            predicate.fit();
        }

        log.trace("Batch fit of {} model atoms.", count);
    }

    @Override
    public T get(long index) {
        return store.get(index);
    }

    @Override
    public long size() {
        return store.size();
    }

    @Override
    public void ensureCapacity(long capacity) {
        store.ensureCapacity(capacity);
    }

    @Override
    public Iterator<T> iterator() {
        if (shuffle) {
            store.shuffle();
        }

        return store.iterator();
    }

    @Override
    public Iterator<T> noWriteIterator() {
        return iterator();
    }

<<<<<<< HEAD
    protected abstract V convertAtomToVariable(GroundAtom atom);
=======
    /**
     * Get the variable (V) representation of the atom.
     * This should be lightweight and may be called multiple times per atom.
     */
    protected abstract V convertAtomToVariable(RandomVariableAtom atom);

    /**
     * A term and coefficient (for that term) associated with a mirror variable.
     */
    private class MirrorTermCoefficient {
        public T term;
        public float coefficient;

        public MirrorTermCoefficient(T term, float coefficient) {
            this.term = term;
            this.coefficient = coefficient;
        }
    }
>>>>>>> 2f515af2
}<|MERGE_RESOLUTION|>--- conflicted
+++ resolved
@@ -26,10 +26,12 @@
 import org.slf4j.Logger;
 import org.slf4j.LoggerFactory;
 
+import java.util.ArrayList;
 import java.util.Arrays;
 import java.util.HashMap;
 import java.util.HashSet;
 import java.util.Iterator;
+import java.util.List;
 import java.util.Map;
 import java.util.Set;
 
@@ -92,29 +94,18 @@
     }
 
     @Override
-<<<<<<< HEAD
-    public GroundAtom[] getVariableAtoms() {
-        return variableAtoms;
-    }
-
-    @Override
-    public void syncAtoms() {
+    public double syncAtoms() {
+        double movement = 0.0;
+
         for (int i = 0; i < variables.size(); i++) {
             if (variableAtoms[i] == null) {
                 continue;
             }
 
             if (variableAtoms[i] instanceof RandomVariableAtom) {
+                movement += Math.pow(variableAtoms[i].getValue() - variableValues[i], 2);
                 ((RandomVariableAtom)variableAtoms[i]).setValue(variableValues[i]);
             }
-=======
-    public double syncAtoms() {
-        double movement = 0.0;
-
-        for (int i = 0; i < variables.size(); i++) {
-            movement += Math.pow(variableAtoms[i].getValue() - variableValues[i], 2);
-            variableAtoms[i].setValue(variableValues[i]);
->>>>>>> 2f515af2
         }
 
         return Math.sqrt(movement);
@@ -147,16 +138,7 @@
 
     @Override
     public synchronized V createLocalVariable(GroundAtom groundAtom) {
-<<<<<<< HEAD
         V variable = convertAtomToVariable(groundAtom);
-=======
-        if (!(groundAtom instanceof RandomVariableAtom)) {
-            throw new IllegalArgumentException("MemoryVariableTermStores do not keep track of observed atoms (" + groundAtom + ").");
-        }
-
-        RandomVariableAtom atom = (RandomVariableAtom)groundAtom;
-        V variable = convertAtomToVariable(atom);
->>>>>>> 2f515af2
         if (variables.containsKey(variable)) {
             return variable;
         }
@@ -172,17 +154,12 @@
         variableValues[index] = groundAtom.getValue();
         variableAtoms[index] = groundAtom;
 
-<<<<<<< HEAD
-        if (groundAtom.getPredicate() instanceof ModelPredicate) {
-            modelPredicates.add((ModelPredicate)groundAtom.getPredicate());
-=======
         return variable;
     }
 
     private synchronized void createMirrorVariable(RandomVariableAtom atom, float coefficient, T term) {
         if (atom.getPredicate() instanceof ModelPredicate) {
             modelPredicates.add((ModelPredicate)atom.getPredicate());
->>>>>>> 2f515af2
         }
 
         if (!mirrorVariables.containsKey(atom)) {
@@ -320,7 +297,7 @@
         updateModelAtoms();
     }
 
-    public RandomVariableAtom getAtom(int index) {
+    public GroundAtom getAtom(int index) {
         return variableAtoms[index];
     }
 
@@ -336,23 +313,9 @@
         double rmse = 0.0;
 
         int count = 0;
-<<<<<<< HEAD
-        for (int i = 0; i < variables.size(); i++) {
-            if (variableAtoms[i] == null) {
-                continue;
-            }
-
-            if ((variableAtoms[i] instanceof RandomVariableAtom)
-                    && (variableAtoms[i].getPredicate() instanceof ModelPredicate)) {
-                ModelPredicate predicate = (ModelPredicate) variableAtoms[i].getPredicate();
-                variableValues[i] = predicate.getValue((RandomVariableAtom) variableAtoms[i]);
-                rmse += Math.pow(variableValues[i] - predicate.getLabel((RandomVariableAtom) variableAtoms[i]), 2);
-                count++;
-=======
         for (RandomVariableAtom mirrorAtom : mirrorVariables.keySet()) {
             if (!(mirrorAtom.getPredicate() instanceof ModelPredicate)) {
                 continue;
->>>>>>> 2f515af2
             }
 
             ModelPredicate predicate = (ModelPredicate)mirrorAtom.getPredicate();
@@ -387,17 +350,9 @@
         }
 
         int count = 0;
-<<<<<<< HEAD
-        for (int i = 0; i < variables.size(); i++) {
-            if ((variableAtoms[i] instanceof RandomVariableAtom)
-                    && (variableAtoms[i].getPredicate() instanceof ModelPredicate)) {
-                ((ModelPredicate)variableAtoms[i].getPredicate()).setLabel((RandomVariableAtom) variableAtoms[i], variableValues[i]);
-                count++;
-=======
         for (RandomVariableAtom mirrorAtom : mirrorVariables.keySet()) {
             if (!(mirrorAtom.getPredicate() instanceof ModelPredicate)) {
                 continue;
->>>>>>> 2f515af2
             }
 
             // Get the value from the mirrored pair.
@@ -444,14 +399,11 @@
         return iterator();
     }
 
-<<<<<<< HEAD
-    protected abstract V convertAtomToVariable(GroundAtom atom);
-=======
     /**
      * Get the variable (V) representation of the atom.
      * This should be lightweight and may be called multiple times per atom.
      */
-    protected abstract V convertAtomToVariable(RandomVariableAtom atom);
+    protected abstract V convertAtomToVariable(GroundAtom atom);
 
     /**
      * A term and coefficient (for that term) associated with a mirror variable.
@@ -465,5 +417,4 @@
             this.coefficient = coefficient;
         }
     }
->>>>>>> 2f515af2
 }