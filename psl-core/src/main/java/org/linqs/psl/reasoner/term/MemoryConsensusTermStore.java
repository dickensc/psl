--- conflicted
+++ resolved
@@ -163,8 +163,6 @@
     }
 
     @Override
-<<<<<<< HEAD
-=======
     public void ensureVariableCapacity(int capacity) {
         store.ensureVariableCapacity(capacity);
         ((ArrayList)localVariables).ensureCapacity(capacity);
@@ -176,7 +174,6 @@
     }
 
     @Override
->>>>>>> b5698f08
     public Iterator<T> iterator() {
         return store.iterator();
     }
@@ -189,10 +186,4 @@
     protected abstract V createLocalVariableInternal(int consensusIndex, float value);
 
     protected abstract void resetLocalVariables();
-
-    @Override
-    public void ensureVariableCapacity(int capacity) {
-        store.ensureVariableCapacity(capacity);
-        ((ArrayList)localVariables).ensureCapacity(capacity);
-    }
 }