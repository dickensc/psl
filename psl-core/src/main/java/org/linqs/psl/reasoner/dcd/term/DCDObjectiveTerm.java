--- conflicted
+++ resolved
@@ -19,12 +19,9 @@
 
 import org.linqs.psl.model.atom.GroundAtom;
 import org.linqs.psl.model.atom.ObservedAtom;
-<<<<<<< HEAD
 import org.linqs.psl.reasoner.term.VariableTermStore;
-=======
 import org.linqs.psl.model.rule.AbstractRule;
 import org.linqs.psl.model.rule.WeightedRule;
->>>>>>> 2f515af2
 import org.linqs.psl.reasoner.term.Hyperplane;
 import org.linqs.psl.reasoner.term.ReasonerTerm;
 import org.linqs.psl.util.MathUtils;
@@ -48,16 +45,10 @@
     private int[] variableIndexes;
 
     public DCDObjectiveTerm(VariableTermStore<DCDObjectiveTerm, GroundAtom> termStore,
-<<<<<<< HEAD
-            boolean squared,
-            Hyperplane<GroundAtom> hyperplane,
-            float weight, float c) {
-=======
             WeightedRule rule,
             boolean squared,
             Hyperplane<GroundAtom> hyperplane,
             float c) {
->>>>>>> 2f515af2
         this.squared = squared;
 
         size = (short)hyperplane.size();
@@ -107,11 +98,8 @@
     }
 
     public void minimize(boolean truncateEveryStep, float[] variableValues, GroundAtom[] variableAtoms) {
-<<<<<<< HEAD
-=======
         float adjustedWeight = rule.getWeight() * c;
 
->>>>>>> 2f515af2
         if (squared) {
             float gradient = computeGradient(variableValues);
             gradient += lagrange / (2.0f * adjustedWeight);
