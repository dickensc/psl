/*
 * This file is part of the PSL software.
 * Copyright 2011-2015 University of Maryland
 * Copyright 2013-2021 The Regents of the University of California
 *
 * Licensed under the Apache License, Version 2.0 (the "License");
 * you may not use this file except in compliance with the License.
 * You may obtain a copy of the License at
 *
 * http://www.apache.org/licenses/LICENSE-2.0
 *
 * Unless required by applicable law or agreed to in writing, software
 * distributed under the License is distributed on an "AS IS" BASIS,
 * WITHOUT WARRANTIES OR CONDITIONS OF ANY KIND, either express or implied.
 * See the License for the specific language governing permissions and
 * limitations under the License.
 */
package org.linqs.psl.reasoner.function;

import org.linqs.psl.model.atom.GroundAtom;

/**
 * A general function that can handle various cases.
 * The function is some linear combination of terms.
 * All constant values are merged together into a single constant.
 * Note that the design of this function is to reduce the number of
 * allocations at grounding time.
 */
public class GeneralFunction implements FunctionTerm {
    private final float[] coefficients;
    private final FunctionTerm[] terms;
<<<<<<< HEAD
=======
    // Whether to merge fixed values (like observed atoms) into the single constant.
    private final boolean mergeConstants;

    private short size;
>>>>>>> 2f515af2

    /**
     * Whether to merge fixed values (like observed atoms) into the single constant.
     */
    private final boolean mergeConstants;
  
    private int size;
  
    // All constants will get merged into this.
    private float constant;

    private boolean constantTerms;
    private boolean linearTerms;

    // Functions that are "non-negative" are wrapped with a max(0.0, X).
    // This is the hinge for logical rules.
    private boolean nonNegative;
    private boolean squared;

    public GeneralFunction(boolean nonNegative, boolean squared, int maxSize, boolean mergeConstants) {
        coefficients = new float[maxSize];
        terms = new FunctionTerm[maxSize];
        size = 0;
        constant = 0.0f;

        this.nonNegative = nonNegative;
        this.squared = squared;
        this.mergeConstants = mergeConstants;
<<<<<<< HEAD

=======
>>>>>>> 2f515af2
        constantTerms = true;
        linearTerms = true;
    }

    public float getConstant() {
        return constant;
    }

    public boolean isSquared() {
        return squared;
    }

    public boolean isNonNegative() {
        return nonNegative;
    }

    @Override
    public boolean isLinear() {
        return !squared && linearTerms;
    }

    @Override
    public boolean isConstant() {
        return constantTerms;
    }

    public void setSquared(boolean squared) {
        this.squared = squared;
    }

    public void setNonNegative(boolean nonNegative) {
        this.nonNegative = nonNegative;
    }

    /**
     * Add a constant to the sum.
     */
    public void add(float value) {
        constant += value;
    }

    /**
     * Add a general term to the sum.
     */
    public void add(float coefficient, FunctionTerm term) {
        // Merge constants.
        if (mergeConstants && term.isConstant()) {
            constant += (coefficient * term.getValue());
            return;
        }

        if (size == terms.length) {
            throw new IllegalStateException(
                    "More than the max terms added to the function. Max: " + terms.length);
        }

        terms[size] = term;
        coefficients[size] = coefficient;
        size++;

        constantTerms = constantTerms && term.isConstant();
        linearTerms = linearTerms && term.isLinear();
    }

    public int size() {
        return size;
    }

    public float getCoefficient(int index) {
        return coefficients[index];
    }

    public FunctionTerm getTerm(int index) {
        return terms[index];
    }

    @Override
    public float getValue() {
        float val = constant;

        for (int i = 0; i < size; i++) {
            val += terms[i].getValue() * coefficients[i];
        }

        if (nonNegative && val < 0.0) {
            return 0.0f;
        }

        return squared ? (val * val) : val;
    }

    /**
     * Get the value of this sum, but using the values passed in place of non-constants for the term.
     * Note that the constants still apply.
     * This is a fragile function that should only be called by the code that constructed
     * this function in the first place,
     * The passed in values must only contains entries for non-constant atoms (all constants get merged).
     * The passed in values may be larger than the number of values actually used.
     */
    public float getValue(float[] values) {
        float val = constant;

        for (int i = 0; i < size; i++) {
            val += coefficients[i] * values[i];
        }

        if (nonNegative && val < 0.0) {
            return 0.0f;
        }

        return squared ? (val * val) : val;
    }

    /**
     * Get the value of the sum, but replace the value of a single RVA with the given value.
     * This should only be called by people who really know what they are doing.
     * Note that the value of the RVA is NOT used, it is only used to find the matching function term.
     * The general version of would be to just have a map,
     * However, the common use case is just having one variable change value and this is typically
     * very high traffic making the map (and autoboxing float) overhead noticable.
     */
    public float getValue(GroundAtom replacementAtom, float replacementValue) {
        float val = constant;

        // Use numeric for loops instead of iterators in high traffic code.
        for (int i = 0; i < size; i++) {
            FunctionTerm term = terms[i];
            float coefficient = coefficients[i];

            // Only one instance of each atom exists and we are trying to match it directly.
            if (term == replacementAtom) {
                val += coefficient * replacementValue;
            } else {
                val += coefficient * term.getValue();
            }
        }

        if (nonNegative && val < 0.0) {
            return 0.0f;
        }

        return squared ? (val * val) : val;
    }

    @Override
    public String toString() {
        StringBuilder string = new StringBuilder();

        if (nonNegative) {
            string.append("max(0.0, ");
        } else {
            string.append("(");
        }

        string.append(constant);

        for (int i = 0; i < size; i++) {
            FunctionTerm term = terms[i];
            float coefficient = coefficients[i];

            string.append(" + ");
            string.append("" + coefficient + " * " + term.toString());
        }

        string.append(")");

        if (squared) {
            string.append("^2");
        }

        return string.toString();
    }
}<|MERGE_RESOLUTION|>--- conflicted
+++ resolved
@@ -29,21 +29,11 @@
 public class GeneralFunction implements FunctionTerm {
     private final float[] coefficients;
     private final FunctionTerm[] terms;
-<<<<<<< HEAD
-=======
     // Whether to merge fixed values (like observed atoms) into the single constant.
     private final boolean mergeConstants;
 
     private short size;
->>>>>>> 2f515af2
-
-    /**
-     * Whether to merge fixed values (like observed atoms) into the single constant.
-     */
-    private final boolean mergeConstants;
-  
-    private int size;
-  
+
     // All constants will get merged into this.
     private float constant;
 
@@ -64,10 +54,6 @@
         this.nonNegative = nonNegative;
         this.squared = squared;
         this.mergeConstants = mergeConstants;
-<<<<<<< HEAD
-
-=======
->>>>>>> 2f515af2
         constantTerms = true;
         linearTerms = true;
     }
