--- conflicted
+++ resolved
@@ -27,21 +27,7 @@
      * Get the total number of variables (dead or alive) tracked by this term store.
      * The number here must coincide with the size (not length) of the array returned by getVariableValues().
      */
-<<<<<<< HEAD
-    int getNumVariables();
-
-    /**
-     * Get the total number of random variables tracked by this term store.
-     */
-    int getNumRandomVariables();
-
-    /**
-     * Get the total number of observed variables tracked by this term store.
-     */
-    int getNumObservedVariables();
-=======
     public int getNumVariables();
->>>>>>> 2f515af2
 
     /**
      * Get the total number of random variables tracked by this term store.
@@ -61,11 +47,7 @@
     public boolean isLoaded();
 
     /**
-<<<<<<< HEAD
-     * Get the values for variable atoms.
-=======
      * Get the values for the variable atoms.
->>>>>>> 2f515af2
      * Changing a value in this array and calling syncAtoms() will change the actual atom's value.
      */
     public float[] getVariableValues();
@@ -83,17 +65,10 @@
     /**
      * Ensure that all the variable atoms have the same value as the array returned by getVariableValues().
      */
-<<<<<<< HEAD
-    public void syncAtoms();
-
-    /**
-     * Get all the vairables tracked by this term store.
-=======
     public double syncAtoms();
 
     /**
      * Get all the variables tracked by this term store.
->>>>>>> 2f515af2
      * Note that variables are allowed to be null if they have been deleted.
      */
     public GroundAtom[] getVariableAtoms();
