--- conflicted
+++ resolved
@@ -65,11 +65,7 @@
 
     @Override
     protected StreamingIterator<DCDObjectiveTerm> getGroundingIterator() {
-<<<<<<< HEAD
-        return new DCDStreamingGroundingIterator(
-=======
         return new DCDStreamingInitialRoundIterator(
->>>>>>> 2f515af2
                 this, rules, atomManager, termGenerator,
                 termCache, termPool, termBuffer, volatileBuffer, pageSize, numPages);
     }
