/*
 * This file is part of the PSL software.
 * Copyright 2011-2015 University of Maryland
 * Copyright 2013-2020 The Regents of the University of California
 *
 * Licensed under the Apache License, Version 2.0 (the "License");
 * you may not use this file except in compliance with the License.
 * You may obtain a copy of the License at
 *
 * http://www.apache.org/licenses/LICENSE-2.0
 *
 * Unless required by applicable law or agreed to in writing, software
 * distributed under the License is distributed on an "AS IS" BASIS,
 * WITHOUT WARRANTIES OR CONDITIONS OF ANY KIND, either express or implied.
 * See the License for the specific language governing permissions and
 * limitations under the License.
 */
package org.linqs.psl.application.learning.weight;

import org.linqs.psl.database.Database;
import org.linqs.psl.database.atom.PersistedAtomManager;
import org.linqs.psl.model.atom.GroundAtom;
import org.linqs.psl.model.atom.ObservedAtom;
import org.linqs.psl.model.atom.RandomVariableAtom;
import org.linqs.psl.model.predicate.StandardPredicate;
import org.linqs.psl.util.IteratorUtils;

import java.util.ArrayList;
import java.util.Collection;
import java.util.Collections;
import java.util.HashMap;
import java.util.HashSet;
import java.util.List;
import java.util.Map;
import java.util.Set;

/**
 * A class that keeps tracks of the mapping between an RVA in one database (atom manager)
 * and an observed atom in another (as well as unmapped (latent) variables).
 * Any unobserved atoms in the truth database will be ignored.
 *
 * There are six situations that can arise when comparing the atoms from both databases.
 * Here we will enumerate all the possibilities.
 * The first item of the tuple represents the target database (atom manager),
 * while the second item represents the truth database.
 * The right hand side will say where this pair will be recorded.
 *   (unobserved, observed) - Standard Label Map
 *   (unobserved, not existent) - Latent Variables
 *   (observed, observed) - Observed Map
 *   (observed, not existent) - Missing Labels
 *   (not existent, observed) - Missing Targets
 *   (not existent, not existent) - Ignored
 */
public class TrainingMap {
    /**
     * The mapping between an RVA and its observed truth atom.
     */
    private final Map<RandomVariableAtom, ObservedAtom> labelMap;

    /**
     * A mapping like the label mapping, but only contains target atoms that are observed.
     */
    private final Map<ObservedAtom, ObservedAtom> observedMap;

    /**
     * The set of atoms that have no associated observed truth atom.
     */
    private final List<RandomVariableAtom> latentVariables;

    /**
     * Observed targets that do not have an associated observed truth atom.
     */
    private final List<ObservedAtom> missingLabels;

    /**
     * Observed truth atoms that do not have an associated target atom.
     */
    private final List<ObservedAtom> missingTargets;

    /**
     * Initializes the training map of RandomVariableAtoms ObservedAtoms.
     *
     * @param targets the atom manager containing the RandomVariableAtoms (any other atom types are ignored)
     * @param truthDatabase the database containing matching ObservedAtoms
     */
<<<<<<< HEAD
    public TrainingMap(PersistedAtomManager rvAtomManager, Database observedDB, boolean fetchObservedPairs,
                       boolean createOnGet) {
        Map<RandomVariableAtom, ObservedAtom> tempTrainingMap = new HashMap<RandomVariableAtom, ObservedAtom>(rvAtomManager.getPersistedCount());
=======
    public TrainingMap(PersistedAtomManager targets, Database truthDatabase) {
        Map<RandomVariableAtom, ObservedAtom> tempLabelMap = new HashMap<RandomVariableAtom, ObservedAtom>(targets.getPersistedCount());
>>>>>>> d9e198b5
        Map<ObservedAtom, ObservedAtom> tempObservedMap = new HashMap<ObservedAtom, ObservedAtom>();
        List<RandomVariableAtom> tempLatentVariables = new ArrayList<RandomVariableAtom>();
        List<ObservedAtom> tempMissingLabels = new ArrayList<ObservedAtom>();
        List<ObservedAtom> tempMissingTargets = new ArrayList<ObservedAtom>();

        Set<GroundAtom> seenTruthAtoms = new HashSet<GroundAtom>();


<<<<<<< HEAD
        // Go through all the atoms that were already persisted and build a mapping.
        for (RandomVariableAtom rvAtom : rvAtomManager.getPersistedRVAtoms()) {
            // Query the observed database to see if this is observed or latent.
            GroundAtom otherAtom = observedDB.getAtom(rvAtom.getPredicate(), createOnGet, rvAtom.getArguments());
=======
>>>>>>> d9e198b5

        for (GroundAtom targetAtom : targets.getDatabase().getAllCachedAtoms()) {
            // Note that we do not want to create a non-existent atom.
            GroundAtom truthAtom = truthDatabase.getAtom((StandardPredicate)targetAtom.getPredicate(), false, targetAtom.getArguments());

            // Skip any truth atom that is not observed.
            if (truthAtom != null && !(truthAtom instanceof ObservedAtom)) {
                continue;
            }

            if (targetAtom instanceof RandomVariableAtom) {
                if (truthAtom == null) {
                    tempLatentVariables.add((RandomVariableAtom)targetAtom);
                } else {
                    seenTruthAtoms.add((ObservedAtom)truthAtom);
                    tempLabelMap.put((RandomVariableAtom)targetAtom, (ObservedAtom)truthAtom);
                }
            } else {
                if (truthAtom == null) {
                    tempMissingLabels.add((ObservedAtom)targetAtom);
                } else {
                    seenTruthAtoms.add((ObservedAtom)truthAtom);
                    tempObservedMap.put((ObservedAtom)targetAtom, (ObservedAtom)truthAtom);
                }
            }
        }

        for (StandardPredicate predicate : truthDatabase.getDataStore().getRegisteredPredicates()) {
            for (GroundAtom truthAtom : truthDatabase.getAllGroundAtoms(predicate)) {
                if (!(truthAtom instanceof ObservedAtom) || seenTruthAtoms.contains(truthAtom)) {
                    continue;
                }

                boolean hasAtom = targets.getDatabase().hasAtom((StandardPredicate)truthAtom.getPredicate(), truthAtom.getArguments());
                if (hasAtom) {
                    // This shouldn't be possible (since we already iterated through the target atoms.
                    throw new IllegalStateException("Un-persisted target atom: " + truthAtom);
                }

                tempMissingTargets.add((ObservedAtom)truthAtom);
            }
        }

        // Finalize the structures.
        labelMap = Collections.unmodifiableMap(tempLabelMap);
        observedMap = Collections.unmodifiableMap(tempObservedMap);
        latentVariables = Collections.unmodifiableList(tempLatentVariables);
        missingLabels = Collections.unmodifiableList(tempMissingLabels);
        missingTargets = Collections.unmodifiableList(tempMissingTargets);
    }

    public TrainingMap(PersistedAtomManager rvAtomManager, Database observedDB, boolean fetchObservedPairs) {
        this(rvAtomManager, observedDB, fetchObservedPairs, true);
    }


    /**
     * Get the mapping of unobserved targets to truth atoms.
     */
    public Map<RandomVariableAtom, ObservedAtom> getLabelMap() {
        return labelMap;
    }

    /**
     * Get the mapping of observed targets to truth atoms.
     */
    public Map<ObservedAtom, ObservedAtom> getObservedMap() {
        return observedMap;
    }

    /**
     * Gets the latent variables (unobserved targets without a truth atom).
     */
    public List<RandomVariableAtom> getLatentVariables() {
        return latentVariables;
    }

    /**
     * Gets observed targets that do not have an associated observed truth atom.
     */
    public List<ObservedAtom> getMissingLabels() {
        return missingLabels;
    }

    /**
     * Gets observed truth atoms that do not have an associated target atom.
     */
    public List<ObservedAtom> getMissingTargets() {
        return missingTargets;
    }

    /**
     * Get the full mapping of target to truth atoms (unobserved and observed).
     */
    // Casting non-static subclasses (ie Mep.Entry) can get iffy, so we just brute forced the cast using Object.
    @SuppressWarnings("unchecked")
    public Iterable<Map.Entry<GroundAtom, GroundAtom>> getFullMap() {
        Iterable<Map.Entry<? extends GroundAtom, ? extends GroundAtom>> temp = IteratorUtils.join(
                (Collection<Map.Entry<? extends GroundAtom, ? extends GroundAtom>>)((Object)(labelMap.entrySet())),
                (Collection<Map.Entry<? extends GroundAtom, ? extends GroundAtom>>)((Object)(observedMap.entrySet()))
        );

        return (Iterable<Map.Entry<GroundAtom, GroundAtom>>)((Object)temp);
    }
}<|MERGE_RESOLUTION|>--- conflicted
+++ resolved
@@ -83,14 +83,8 @@
      * @param targets the atom manager containing the RandomVariableAtoms (any other atom types are ignored)
      * @param truthDatabase the database containing matching ObservedAtoms
      */
-<<<<<<< HEAD
-    public TrainingMap(PersistedAtomManager rvAtomManager, Database observedDB, boolean fetchObservedPairs,
-                       boolean createOnGet) {
-        Map<RandomVariableAtom, ObservedAtom> tempTrainingMap = new HashMap<RandomVariableAtom, ObservedAtom>(rvAtomManager.getPersistedCount());
-=======
     public TrainingMap(PersistedAtomManager targets, Database truthDatabase) {
         Map<RandomVariableAtom, ObservedAtom> tempLabelMap = new HashMap<RandomVariableAtom, ObservedAtom>(targets.getPersistedCount());
->>>>>>> d9e198b5
         Map<ObservedAtom, ObservedAtom> tempObservedMap = new HashMap<ObservedAtom, ObservedAtom>();
         List<RandomVariableAtom> tempLatentVariables = new ArrayList<RandomVariableAtom>();
         List<ObservedAtom> tempMissingLabels = new ArrayList<ObservedAtom>();
@@ -99,13 +93,6 @@
         Set<GroundAtom> seenTruthAtoms = new HashSet<GroundAtom>();
 
 
-<<<<<<< HEAD
-        // Go through all the atoms that were already persisted and build a mapping.
-        for (RandomVariableAtom rvAtom : rvAtomManager.getPersistedRVAtoms()) {
-            // Query the observed database to see if this is observed or latent.
-            GroundAtom otherAtom = observedDB.getAtom(rvAtom.getPredicate(), createOnGet, rvAtom.getArguments());
-=======
->>>>>>> d9e198b5
 
         for (GroundAtom targetAtom : targets.getDatabase().getAllCachedAtoms()) {
             // Note that we do not want to create a non-existent atom.
