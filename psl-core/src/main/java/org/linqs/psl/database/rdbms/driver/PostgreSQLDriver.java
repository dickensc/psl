/*
 * This file is part of the PSL software.
 * Copyright 2011-2015 University of Maryland
 * Copyright 2013-2018 The Regents of the University of California
 *
 * Licensed under the Apache License, Version 2.0 (the "License");
 * you may not use this file except in compliance with the License.
 * You may obtain a copy of the License at
 *
 * http://www.apache.org/licenses/LICENSE-2.0
 *
 * Unless required by applicable law or agreed to in writing, software
 * distributed under the License is distributed on an "AS IS" BASIS,
 * WITHOUT WARRANTIES OR CONDITIONS OF ANY KIND, either express or implied.
 * See the License for the specific language governing permissions and
 * limitations under the License.
 */
package org.linqs.psl.database.rdbms.driver;

import org.linqs.psl.config.ConfigBundle;
import org.linqs.psl.database.Partition;
import org.linqs.psl.database.rdbms.PredicateInfo;
import org.linqs.psl.model.term.ConstantType;
import org.linqs.psl.util.Parallel;
import org.linqs.psl.util.StringUtils;

import com.healthmarketscience.sqlbuilder.CreateTableQuery;
import com.zaxxer.hikari.HikariConfig;
import com.zaxxer.hikari.HikariDataSource;
import org.postgresql.PGConnection;

import java.io.FileInputStream;
import java.io.IOException;
import java.util.ArrayList;
import java.util.List;
import java.sql.Connection;
import java.sql.DriverManager;
import java.sql.PreparedStatement;
import java.sql.SQLException;
import java.sql.Statement;

/**
 * PostgreSQL Connection Wrapper.
 */
public class PostgreSQLDriver implements DatabaseDriver {
	public static final String DEFAULT_HOST = "localhost";
	public static final String DEFAULT_PORT = "5432";

	private final HikariDataSource dataSource;

	public PostgreSQLDriver(String databaseName, boolean clearDatabase) {
		this(DEFAULT_HOST, DEFAULT_PORT, databaseName, clearDatabase);
	}

	public PostgreSQLDriver(String host, String port, String databaseName, boolean clearDatabase) {
		this(String.format("jdbc:postgresql://%s:%s/%s?loggerLevel=OFF", host, port, databaseName), databaseName, clearDatabase);
	}

	public PostgreSQLDriver(String connectionString, String databaseName, boolean clearDatabase) {
		try {
			Class.forName("org.postgresql.Driver");
		} catch (ClassNotFoundException ex) {
			throw new RuntimeException("Could not find postgres driver. Please check classpath.", ex);
		}

		HikariConfig config = new HikariConfig();
		config.setJdbcUrl(connectionString);
		config.setMaximumPoolSize(Math.min(8, Parallel.NUM_THREADS * 2));
		dataSource = new HikariDataSource(config);

		if (clearDatabase) {
			executeUpdate("DROP SCHEMA public CASCADE");
			executeUpdate("CREATE SCHEMA public");
			executeUpdate("GRANT ALL ON SCHEMA public TO public");
		}
	}

	@Override
	public void close() {
		dataSource.close();
	}

	@Override
	public Connection getConnection() {
		try {
			return dataSource.getConnection();
		} catch (SQLException ex) {
			throw new RuntimeException("Failed to get connection from pool.", ex);
		}
	}

	@Override
<<<<<<< HEAD
	public boolean supportsExternalFunctions() {
		return false;
	}

	@Override
	public boolean supportsBulkCopy() {
		return true;
	}

	public void bulkCopy(String path, String delimiter, boolean hasTruth,
			PredicateInfo predicateInfo, Partition partition) {
		String sql = String.format("COPY %s(%s%s) FROM STDIN WITH DELIMITER '%s'",
				predicateInfo.tableName(),
				StringUtils.join(predicateInfo.argumentColumns(), ", "),
				hasTruth ? (", " + PredicateInfo.VALUE_COLUMN_NAME) : "",
				delimiter);

		// First change the tables default value for the partition.
		setColumnDefault(predicateInfo.tableName(), PredicateInfo.PARTITION_COLUMN_NAME, "'" + partition.getID() + "'");

		try (
			Connection connection = getConnection();
			FileInputStream inFile = new FileInputStream(path);
		) {
			PGConnection pgConnection = connection.unwrap(PGConnection.class);
			pgConnection.getCopyAPI().copyIn(sql, inFile);
		} catch (SQLException ex) {
			throw new RuntimeException("Could not perform bulk insert on " + predicateInfo.predicate(), ex);
		} catch (IOException ex) {
			throw new RuntimeException("Error bulk copying file: " + path, ex);
		} finally {
			// Make sure to change the table's default partition value back (to nothing).
			dropColumnDefault(predicateInfo.tableName(), PredicateInfo.PARTITION_COLUMN_NAME);
		}
	}

	/**
	 * Set a default value for a column.
	 * The passed in default should already be prepped to be put in the query
	 * (ie string values should already be quoted).
	 */
	public void setColumnDefault(String tableName, String columnName, String defaultValue) {
		String sql = String.format("ALTER TABLE %s ALTER COLUMN %s SET DEFAULT %s", tableName, columnName, defaultValue);

		try (Connection connection = getConnection()) {
			PreparedStatement statement = connection.prepareStatement(sql);
			statement.executeUpdate();
		} catch (SQLException ex) {
			throw new RuntimeException(String.format("Could not set the column default of %s for %s.%s.",
					defaultValue, tableName, columnName), ex);
		}
	}

	/**
	 * Remove the default value for a column.
	 */
	public void dropColumnDefault(String tableName, String columnName) {
		String sql = String.format("ALTER TABLE %s ALTER COLUMN %s DROP DEFAULT", tableName, columnName);

		try (Connection connection = getConnection()) {
			PreparedStatement statement = connection.prepareStatement(sql);
			statement.executeUpdate();
		} catch (SQLException ex) {
			throw new RuntimeException(String.format("Could not drop the column default for %s.%s.",
					tableName, columnName), ex);
		}
	}

	@Override
=======
>>>>>>> f37c4093
	public String getTypeName(ConstantType type) {
		switch (type) {
			case Double:
				return "DOUBLE PRECISION";
			case Integer:
				return "INT";
			case String:
				return "TEXT";
			case Long:
				return "BIGINT";
			case Date:
				return "DATE";
			case UniqueIntID:
				return "INT";
			case UniqueStringID:
				return "TEXT";
			default:
				throw new IllegalStateException("Unknown ConstantType: " + type);
		}
	}

	@Override
	public String getSurrogateKeyColumnDefinition(String columnName) {
		return columnName + " SERIAL PRIMARY KEY";
	}

	@Override
	public String getDoubleTypeName() {
		return "DOUBLE PRECISION";
	}

	@Override
	public String getUpsert(String tableName, String[] columns, String[] keyColumns) {
		List<String> updateValues = new ArrayList<String>();
		for (String column : columns) {
			updateValues.add(String.format("%s = EXCLUDED.%s", column, column));
		}

		// PostgreSQL uses the "INSERT ... ON CONFLICT" syntax.
		List<String> sql = new ArrayList<String>();
		sql.add("INSERT INTO " + tableName + "");
		sql.add("	(" + StringUtils.join(columns, ", ") + ")");
		sql.add("VALUES");
		sql.add("	(" + StringUtils.repeat("?", ", ", columns.length) + ")");
		sql.add("ON CONFLICT");
		sql.add("	(" + StringUtils.join(keyColumns, ", ") + ")");
		sql.add("DO UPDATE SET");
		sql.add("	" + StringUtils.join(updateValues, ", "));

		return StringUtils.join(sql, "\n");
	}

	private void executeUpdate(String sql) {
		try (
			Connection connection = getConnection();
			Statement stmt = connection.createStatement();
		) {
			stmt.executeUpdate(sql);
		} catch (SQLException ex) {
			throw new RuntimeException("Failed to execute a general update: [" + sql + "].", ex);
		}
	}

	@Override
	public String finalizeCreateTable(CreateTableQuery createTable) {
		// Use unlogged tables.
		return createTable.validate().toString().replace("CREATE TABLE", "CREATE UNLOGGED TABLE");
	}

	@Override
	public String getStringAggregate(String columnName, String delimiter, boolean distinct) {
		if (delimiter.contains("'")) {
			throw new IllegalArgumentException("Delimiter (" + delimiter + ") may not contain a single quote.");
		}

		return String.format("STRING_AGG(DISTINCT CAST(%s AS TEXT), '%s')",
				columnName, delimiter);
	}
}<|MERGE_RESOLUTION|>--- conflicted
+++ resolved
@@ -90,12 +90,6 @@
 	}
 
 	@Override
-<<<<<<< HEAD
-	public boolean supportsExternalFunctions() {
-		return false;
-	}
-
-	@Override
 	public boolean supportsBulkCopy() {
 		return true;
 	}
@@ -160,8 +154,6 @@
 	}
 
 	@Override
-=======
->>>>>>> f37c4093
 	public String getTypeName(ConstantType type) {
 		switch (type) {
 			case Double:
