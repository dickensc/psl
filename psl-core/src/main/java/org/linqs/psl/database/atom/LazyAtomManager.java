/*
 * This file is part of the PSL software.
 * Copyright 2011-2015 University of Maryland
 * Copyright 2013-2021 The Regents of the University of California
 *
 * Licensed under the Apache License, Version 2.0 (the "License");
 * you may not use this file except in compliance with the License.
 * You may obtain a copy of the License at
 *
 * http://www.apache.org/licenses/LICENSE-2.0
 *
 * Unless required by applicable law or agreed to in writing, software
 * distributed under the License is distributed on an "AS IS" BASIS,
 * WITHOUT WARRANTIES OR CONDITIONS OF ANY KIND, either express or implied.
 * See the License for the specific language governing permissions and
 * limitations under the License.
 */
package org.linqs.psl.database.atom;

import org.linqs.psl.config.Options;
import org.linqs.psl.database.Database;
import org.linqs.psl.database.Partition;
import org.linqs.psl.database.rdbms.RDBMSDatabase;
import org.linqs.psl.grounding.GroundRuleStore;
import org.linqs.psl.grounding.PartialGrounding;
import org.linqs.psl.model.atom.GroundAtom;
import org.linqs.psl.model.atom.RandomVariableAtom;
import org.linqs.psl.model.predicate.Predicate;
import org.linqs.psl.model.predicate.StandardPredicate;
import org.linqs.psl.model.term.Constant;
import org.linqs.psl.model.rule.Rule;
import org.linqs.psl.model.rule.arithmetic.AbstractArithmeticRule;

<<<<<<< HEAD
import org.slf4j.Logger;
import org.slf4j.LoggerFactory;

=======
>>>>>>> 2f515af2
import java.util.Collections;
import java.util.HashSet;
import java.util.Iterator;
import java.util.List;
import java.util.Set;

/**
 * A persisted atom manager that will keep track of atoms that it returns, but that
 * don't actually exist (lazy atoms).
 * If activateAtoms() is called, then all lazy atoms above the activation threshold
 * (Options.LAM_ACTIVATION_THRESHOLD) will be instantiated as real atoms.
 */
public class LazyAtomManager extends PersistedAtomManager {
    /**
     * All the ground atoms that have been seen, but not instantiated.
     */
    private final Set<RandomVariableAtom> lazyAtoms;
    private final double activation;

    public LazyAtomManager(Database database) {
        super(database);

        if (!(database instanceof RDBMSDatabase)) {
            throw new IllegalArgumentException("LazyAtomManagers require RDBMSDatabase.");
        }

        lazyAtoms = new HashSet<RandomVariableAtom>();
        activation = Options.LAM_ACTIVATION_THRESHOLD.getDouble();
    }

    @Override
    public synchronized GroundAtom getAtom(Predicate predicate, Constant... arguments) {
        GroundAtom atom = database.getAtom(predicate, arguments);
        if (!(atom instanceof RandomVariableAtom)) {
            return atom;
        }
        RandomVariableAtom rvAtom = (RandomVariableAtom)atom;

        // If this atom has not been persisted, it is lazy.
        if (!rvAtom.getPersisted()) {
            lazyAtoms.add(rvAtom);
        }

        return rvAtom;
    }

    @Override
    public void reportAccessException(RuntimeException ex, GroundAtom offendingAtom) {
        // LazyAtomManger does not have access exceptions.
    }

    public Set<RandomVariableAtom> getLazyAtoms() {
        return Collections.unmodifiableSet(lazyAtoms);
    }

    /**
     * Compute the number of lazy atoms that can be activated at this moment.
     */
    public int countActivatableAtoms() {
        int count = 0;
        for (RandomVariableAtom atom : lazyAtoms) {
            if (atom.getValue() >= activation) {
                count++;
            }
        }
        return count;
    }

    /**
     * Activate any lazy atoms above the threshold.
     * @param rules the potential rules to look for lazy atoms in.
     * @return the number of lazy atoms instantiated.
     */
    public int activateAtoms(List<Rule> rules, GroundRuleStore groundRuleStore) {
        if (lazyAtoms.size() == 0) {
            return 0;
        }

        Set<RandomVariableAtom> toActivate = new HashSet<RandomVariableAtom>();

        Iterator<RandomVariableAtom> lazyAtomIterator = lazyAtoms.iterator();
        while (lazyAtomIterator.hasNext()) {
            RandomVariableAtom atom = lazyAtomIterator.next();

            if (atom.getValue() >= activation) {
                toActivate.add(atom);
                lazyAtomIterator.remove();
            }
        }

        activate(toActivate, rules, groundRuleStore);
        return toActivate.size();
    }

    /**
     * Activate a specific set of lazy atoms.
     * Any passed in atom that is not part of this manager's lazy atom set will be ignored.
     * The caller must be sure that these given atoms came from the same database managed by this AtomManager.
     * @return the number of lazy atoms instantiated.
     */
    public int activateAtoms(Set<RandomVariableAtom> atoms, List<Rule> rules, GroundRuleStore groundRuleStore) {
        // Ensure that all the atoms are valid.
        Iterator<RandomVariableAtom> atomIterator = atoms.iterator();
        while (atomIterator.hasNext()) {
            RandomVariableAtom atom = atomIterator.next();

            // Remove atoms that are not lazy.
            if (!lazyAtoms.contains(atom)) {
                atomIterator.remove();
            }
        }

        activate(atoms, rules, groundRuleStore);
        return atoms.size();
    }

    private void activate(Set<RandomVariableAtom> toActivate, List<Rule> rules, GroundRuleStore groundRuleStore) {
        // First commit the atoms to the database.
<<<<<<< HEAD
        database.commit(toActivate, Partition.SPECIAL_WRITE_ID);
=======
        db.commit(toActivate, Partition.SPECIAL_WRITE_ID);
>>>>>>> 2f515af2

        // Also ensure that the activated atoms are now considered "persisted" by the atom manager.
        addToPersistedCache(toActivate);

        // Now, we need to do a partial regrounding with the activated atoms.

        // Collect the specific predicates that are targets in this lazy batch
        // and the rules associated with those predicates.
        Set<StandardPredicate> lazyPredicates = PartialGrounding.getPartialPredicates(toActivate);
<<<<<<< HEAD
        Set<? extends Rule> lazyRules = PartialGrounding.getPartialRules(rules, lazyPredicates);
=======
        Set<Rule> lazyRules = PartialGrounding.getPartialRules(rules, lazyPredicates);
>>>>>>> 2f515af2

        for (Rule lazyRule : lazyRules) {
            // We will deal with these rules after we move the lazy atoms to the write partition.
            if (lazyRule.supportsGroundingQueryRewriting()) {
                PartialGrounding.partialSimpleGround(lazyRule, lazyPredicates, groundRuleStore, this);
            }
        }

        // Move all the new atoms out of the lazy partition and into the write partition.
        for (StandardPredicate lazyPredicate : lazyPredicates) {
<<<<<<< HEAD
            database.moveToPartition(lazyPredicate, Partition.SPECIAL_WRITE_ID, database.getWritePartition().getID());
=======
            db.moveToWritePartition(lazyPredicate, Partition.SPECIAL_WRITE_ID);
>>>>>>> 2f515af2
        }

        // Since complex aritmetic rules require a full regound, we need to do them
        // after we move the atoms to the write partition.
        for (Rule lazyRule : lazyRules) {
            if (!lazyRule.supportsGroundingQueryRewriting()) {
                PartialGrounding.partialComplexGround((AbstractArithmeticRule)lazyRule, groundRuleStore, this);
            }
        }
    }
}<|MERGE_RESOLUTION|>--- conflicted
+++ resolved
@@ -31,12 +31,6 @@
 import org.linqs.psl.model.rule.Rule;
 import org.linqs.psl.model.rule.arithmetic.AbstractArithmeticRule;
 
-<<<<<<< HEAD
-import org.slf4j.Logger;
-import org.slf4j.LoggerFactory;
-
-=======
->>>>>>> 2f515af2
 import java.util.Collections;
 import java.util.HashSet;
 import java.util.Iterator;
@@ -56,10 +50,10 @@
     private final Set<RandomVariableAtom> lazyAtoms;
     private final double activation;
 
-    public LazyAtomManager(Database database) {
-        super(database);
+    public LazyAtomManager(Database db) {
+        super(db);
 
-        if (!(database instanceof RDBMSDatabase)) {
+        if (!(db instanceof RDBMSDatabase)) {
             throw new IllegalArgumentException("LazyAtomManagers require RDBMSDatabase.");
         }
 
@@ -69,7 +63,7 @@
 
     @Override
     public synchronized GroundAtom getAtom(Predicate predicate, Constant... arguments) {
-        GroundAtom atom = database.getAtom(predicate, arguments);
+        GroundAtom atom = db.getAtom(predicate, arguments);
         if (!(atom instanceof RandomVariableAtom)) {
             return atom;
         }
@@ -155,11 +149,7 @@
 
     private void activate(Set<RandomVariableAtom> toActivate, List<Rule> rules, GroundRuleStore groundRuleStore) {
         // First commit the atoms to the database.
-<<<<<<< HEAD
-        database.commit(toActivate, Partition.SPECIAL_WRITE_ID);
-=======
         db.commit(toActivate, Partition.SPECIAL_WRITE_ID);
->>>>>>> 2f515af2
 
         // Also ensure that the activated atoms are now considered "persisted" by the atom manager.
         addToPersistedCache(toActivate);
@@ -169,11 +159,7 @@
         // Collect the specific predicates that are targets in this lazy batch
         // and the rules associated with those predicates.
         Set<StandardPredicate> lazyPredicates = PartialGrounding.getPartialPredicates(toActivate);
-<<<<<<< HEAD
-        Set<? extends Rule> lazyRules = PartialGrounding.getPartialRules(rules, lazyPredicates);
-=======
         Set<Rule> lazyRules = PartialGrounding.getPartialRules(rules, lazyPredicates);
->>>>>>> 2f515af2
 
         for (Rule lazyRule : lazyRules) {
             // We will deal with these rules after we move the lazy atoms to the write partition.
@@ -184,11 +170,7 @@
 
         // Move all the new atoms out of the lazy partition and into the write partition.
         for (StandardPredicate lazyPredicate : lazyPredicates) {
-<<<<<<< HEAD
-            database.moveToPartition(lazyPredicate, Partition.SPECIAL_WRITE_ID, database.getWritePartition().getID());
-=======
             db.moveToWritePartition(lazyPredicate, Partition.SPECIAL_WRITE_ID);
->>>>>>> 2f515af2
         }
 
         // Since complex aritmetic rules require a full regound, we need to do them
