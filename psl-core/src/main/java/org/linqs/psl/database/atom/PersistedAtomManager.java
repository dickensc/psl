/*
 * This file is part of the PSL software.
 * Copyright 2011-2015 University of Maryland
 * Copyright 2013-2021 The Regents of the University of California
 *
 * Licensed under the Apache License, Version 2.0 (the "License");
 * you may not use this file except in compliance with the License.
 * You may obtain a copy of the License at
 *
 * http://www.apache.org/licenses/LICENSE-2.0
 *
 * Unless required by applicable law or agreed to in writing, software
 * distributed under the License is distributed on an "AS IS" BASIS,
 * WITHOUT WARRANTIES OR CONDITIONS OF ANY KIND, either express or implied.
 * See the License for the specific language governing permissions and
 * limitations under the License.
 */
package org.linqs.psl.database.atom;

import org.linqs.psl.config.Options;
import org.linqs.psl.database.Database;
import org.linqs.psl.model.atom.GroundAtom;
import org.linqs.psl.model.atom.RandomVariableAtom;
import org.linqs.psl.model.predicate.Predicate;
import org.linqs.psl.model.predicate.StandardPredicate;
import org.linqs.psl.model.predicate.model.ModelPredicate;
import org.linqs.psl.model.term.Constant;
import org.linqs.psl.reasoner.InitialValue;
import org.linqs.psl.util.IteratorUtils;

import org.slf4j.Logger;
import org.slf4j.LoggerFactory;

<<<<<<< HEAD
=======
import java.util.Collections;
import java.util.HashSet;
import java.util.LinkedList;
import java.util.List;
>>>>>>> 2f515af2
import java.util.Set;

/**
 * Implements the {@link AtomManager} with a twist: this AtomManager will only return
 * {@link RandomVariableAtom RandomVariableAtoms} that were persisted in the Database
 * at instantiation.
 *
 * All other types of Atoms are returned normally.
 *
 * getAtom() is thread-safe.
 */
public class PersistedAtomManager extends AtomManager {
    private static final Logger log = LoggerFactory.getLogger(PersistedAtomManager.class);

    /**
     * If false, ignore any atoms that would otherwise throw a PersistedAccessException.
     * Instead, just give a single warning and return the RVA as-is.
     */
    private final boolean throwOnIllegalAccess;
    private boolean warnOnIllegalAccess;

    /**
     * The initial value to give atoms accessed illegally.
     */
    private InitialValue initialValueOnIllegalAccess;

    protected int persistedAtomCount;

    public PersistedAtomManager(Database database) {
        this(database, false);
    }

    public PersistedAtomManager(Database database, boolean prebuiltCache) {
        this(database, prebuiltCache, InitialValue.ATOM);
    }

    /**
     * Constructs a PersistedAtomManager with a built-in set of all the database's persisted RandomVariableAtoms.
     * @param prebuiltCache the database already has a populated atom cache, no need to build it again.
     * @param initialValueOnIllegalAccess the initial value to give an atom accessed illegally.
     */
    public PersistedAtomManager(Database database, boolean prebuiltCache, InitialValue initialValueOnIllegalAccess) {
        super(database);

        throwOnIllegalAccess = Options.PAM_THROW_ACCESS_EXCEPTION.getBoolean();
        warnOnIllegalAccess = !throwOnIllegalAccess;

        this.initialValueOnIllegalAccess = initialValueOnIllegalAccess;

        if (prebuiltCache) {
            persistedAtomCount = database.getCachedRVACount();
        } else {
            buildPersistedAtomCache();
        }
    }

    private void buildPersistedAtomCache() {
        persistedAtomCount = 0;

        // Keep track of mirror variables to commit them to the database.
        List<RandomVariableAtom> mirrorAtoms = new LinkedList<RandomVariableAtom>();

        // Iterate through all of the registered predicates in this database
        for (StandardPredicate predicate : database.getDataStore().getRegisteredPredicates()) {
            // Ignore any closed predicates, they will not return RandomVariableAtoms
            if (database.isClosed(predicate)) {
                // Make the database cache all the atoms from the closed predicates,
                // but don't do anything with them now.
                database.getAllGroundAtoms(predicate);

                continue;
            }

            // Fixed mirrors will be instantiated when the other part of the mirror is instantiated.
            if (predicate instanceof ModelPredicate) {
                continue;
            }

            // First pull all the random variable atoms and mark them as persisted.
            for (RandomVariableAtom atom : database.getAllGroundRandomVariableAtoms(predicate)) {
                atom.setPersisted(true);
                persistedAtomCount++;

                // If this predicate has a mirror, ensure that the other half of the mirror pair is created.
                if (predicate.getMirror() != null) {
                    RandomVariableAtom mirrorAtom = (RandomVariableAtom)db.getAtom(predicate.getMirror(), true, atom.getArguments());
                    mirrorAtoms.add(mirrorAtom);

                    atom.setMirror(mirrorAtom);
                    mirrorAtom.setMirror(atom);

                    mirrorAtom.setPersisted(true);
                    persistedAtomCount++;
                }
            }

            // Now pull all the observed atoms so they will get cached.
            // This will throw if any observed atoms were previously seen as RVAs.
<<<<<<< HEAD
            database.getAllGroundObservedAtoms(predicate);
=======
            db.getAllGroundObservedAtoms(predicate);

            if (mirrorAtoms.size() > 0) {
                db.commit(mirrorAtoms);
                mirrorAtoms.clear();
            }
>>>>>>> 2f515af2
        }
    }

    // This method is currently threadsafe, but if child classes edit the persisted cache,
    // then they will be responsible for synchronization.
    @Override
    public GroundAtom getAtom(Predicate predicate, Constant... arguments) {
        GroundAtom atom = database.getAtom(predicate, arguments);
        if (!(atom instanceof RandomVariableAtom)) {
            return atom;
        }
        RandomVariableAtom rvAtom = (RandomVariableAtom)atom;

        if (!rvAtom.getPersisted()) {
            if (!rvAtom.getAccessException()) {
                // This is the first time we have seen this atom.
                rvAtom.setValue(initialValueOnIllegalAccess.getVariableValue(rvAtom));
            }

            rvAtom.setAccessException(true);
        }

        if (enableAccessExceptions && (throwOnIllegalAccess || warnOnIllegalAccess) && rvAtom.getAccessException()) {
            reportAccessException(null, rvAtom);
        }

        return rvAtom;
    }

    /**
     * Commit all the atoms in this manager's persisted cache.
     */
    public void commitPersistedAtoms() {
        database.commitCachedAtoms(true);
    }

    public int getPersistedCount() {
        return persistedAtomCount;
    }

    public Iterable<RandomVariableAtom> getPersistedRVAtoms() {
        return IteratorUtils.filter(database.getAllCachedRandomVariableAtoms(), new IteratorUtils.FilterFunction<RandomVariableAtom>() {
            @Override
            public boolean keep(RandomVariableAtom atom) {
                return atom.getPersisted();
            }
        });
    }

    protected void addToPersistedCache(Set<RandomVariableAtom> atoms) {
        for (RandomVariableAtom atom : atoms) {
            addToPersistedCache(atom);
        }
    }

    protected void addToPersistedCache(RandomVariableAtom atom) {
        if (!atom.getPersisted()) {
            atom.setPersisted(true);
            persistedAtomCount++;
        }
    }

    @Override
    public void reportAccessException(RuntimeException ex, GroundAtom offendingAtom) {
        if (throwOnIllegalAccess) {
            if (ex == null) {
                ex = new PersistedAccessException((RandomVariableAtom)offendingAtom);
            }

            throw ex;
        }

        if (warnOnIllegalAccess) {
            warnOnIllegalAccess = false;
            log.warn(String.format("Found a non-persisted RVA (%s)." +
                    " If you do not understand the implications of this warning," +
                    " check your configuration and set '%s' to true." +
                    " This warning will only be logged once.",
                    offendingAtom, Options.PAM_THROW_ACCESS_EXCEPTION.name()));
        }
    }

    public static class PersistedAccessException extends IllegalArgumentException {
        public RandomVariableAtom atom;

        public PersistedAccessException(RandomVariableAtom atom) {
            super("Can only call getVariable() on persisted RandomVariableAtoms (RVAs)" +
                    " using a PersistedAtomManager." +
                    " Cannot access " + atom + "." +
                    " This typically means that provided data is insufficient." +
                    " An RVA (atom to be inferred (target)) was constructed during" +
                    " grounding that does not exist in the provided data.");
            this.atom = atom;
        }
    }
}<|MERGE_RESOLUTION|>--- conflicted
+++ resolved
@@ -21,23 +21,22 @@
 import org.linqs.psl.database.Database;
 import org.linqs.psl.model.atom.GroundAtom;
 import org.linqs.psl.model.atom.RandomVariableAtom;
+import org.linqs.psl.model.formula.Formula;
 import org.linqs.psl.model.predicate.Predicate;
 import org.linqs.psl.model.predicate.StandardPredicate;
 import org.linqs.psl.model.predicate.model.ModelPredicate;
 import org.linqs.psl.model.term.Constant;
+import org.linqs.psl.model.term.Variable;
 import org.linqs.psl.reasoner.InitialValue;
 import org.linqs.psl.util.IteratorUtils;
 
 import org.slf4j.Logger;
 import org.slf4j.LoggerFactory;
 
-<<<<<<< HEAD
-=======
 import java.util.Collections;
 import java.util.HashSet;
 import java.util.LinkedList;
 import java.util.List;
->>>>>>> 2f515af2
 import java.util.Set;
 
 /**
@@ -64,14 +63,14 @@
      */
     private InitialValue initialValueOnIllegalAccess;
 
-    protected int persistedAtomCount;
-
-    public PersistedAtomManager(Database database) {
-        this(database, false);
-    }
-
-    public PersistedAtomManager(Database database, boolean prebuiltCache) {
-        this(database, prebuiltCache, InitialValue.ATOM);
+    private int persistedAtomCount;
+
+    public PersistedAtomManager(Database db) {
+        this(db, false);
+    }
+
+    public PersistedAtomManager(Database db, boolean prebuiltCache) {
+        this(db, prebuiltCache, InitialValue.ATOM);
     }
 
     /**
@@ -79,8 +78,8 @@
      * @param prebuiltCache the database already has a populated atom cache, no need to build it again.
      * @param initialValueOnIllegalAccess the initial value to give an atom accessed illegally.
      */
-    public PersistedAtomManager(Database database, boolean prebuiltCache, InitialValue initialValueOnIllegalAccess) {
-        super(database);
+    public PersistedAtomManager(Database db, boolean prebuiltCache, InitialValue initialValueOnIllegalAccess) {
+        super(db);
 
         throwOnIllegalAccess = Options.PAM_THROW_ACCESS_EXCEPTION.getBoolean();
         warnOnIllegalAccess = !throwOnIllegalAccess;
@@ -88,7 +87,7 @@
         this.initialValueOnIllegalAccess = initialValueOnIllegalAccess;
 
         if (prebuiltCache) {
-            persistedAtomCount = database.getCachedRVACount();
+            persistedAtomCount = db.getCachedRVACount();
         } else {
             buildPersistedAtomCache();
         }
@@ -101,12 +100,12 @@
         List<RandomVariableAtom> mirrorAtoms = new LinkedList<RandomVariableAtom>();
 
         // Iterate through all of the registered predicates in this database
-        for (StandardPredicate predicate : database.getDataStore().getRegisteredPredicates()) {
+        for (StandardPredicate predicate : db.getDataStore().getRegisteredPredicates()) {
             // Ignore any closed predicates, they will not return RandomVariableAtoms
-            if (database.isClosed(predicate)) {
+            if (db.isClosed(predicate)) {
                 // Make the database cache all the atoms from the closed predicates,
                 // but don't do anything with them now.
-                database.getAllGroundAtoms(predicate);
+                db.getAllGroundAtoms(predicate);
 
                 continue;
             }
@@ -117,7 +116,7 @@
             }
 
             // First pull all the random variable atoms and mark them as persisted.
-            for (RandomVariableAtom atom : database.getAllGroundRandomVariableAtoms(predicate)) {
+            for (RandomVariableAtom atom : db.getAllGroundRandomVariableAtoms(predicate)) {
                 atom.setPersisted(true);
                 persistedAtomCount++;
 
@@ -136,16 +135,12 @@
 
             // Now pull all the observed atoms so they will get cached.
             // This will throw if any observed atoms were previously seen as RVAs.
-<<<<<<< HEAD
-            database.getAllGroundObservedAtoms(predicate);
-=======
             db.getAllGroundObservedAtoms(predicate);
 
             if (mirrorAtoms.size() > 0) {
                 db.commit(mirrorAtoms);
                 mirrorAtoms.clear();
             }
->>>>>>> 2f515af2
         }
     }
 
@@ -153,7 +148,7 @@
     // then they will be responsible for synchronization.
     @Override
     public GroundAtom getAtom(Predicate predicate, Constant... arguments) {
-        GroundAtom atom = database.getAtom(predicate, arguments);
+        GroundAtom atom = db.getAtom(predicate, arguments);
         if (!(atom instanceof RandomVariableAtom)) {
             return atom;
         }
@@ -179,7 +174,7 @@
      * Commit all the atoms in this manager's persisted cache.
      */
     public void commitPersistedAtoms() {
-        database.commitCachedAtoms(true);
+        db.commitCachedAtoms(true);
     }
 
     public int getPersistedCount() {
@@ -187,7 +182,7 @@
     }
 
     public Iterable<RandomVariableAtom> getPersistedRVAtoms() {
-        return IteratorUtils.filter(database.getAllCachedRandomVariableAtoms(), new IteratorUtils.FilterFunction<RandomVariableAtom>() {
+        return IteratorUtils.filter(db.getAllCachedRandomVariableAtoms(), new IteratorUtils.FilterFunction<RandomVariableAtom>() {
             @Override
             public boolean keep(RandomVariableAtom atom) {
                 return atom.getPersisted();
@@ -197,14 +192,10 @@
 
     protected void addToPersistedCache(Set<RandomVariableAtom> atoms) {
         for (RandomVariableAtom atom : atoms) {
-            addToPersistedCache(atom);
-        }
-    }
-
-    protected void addToPersistedCache(RandomVariableAtom atom) {
-        if (!atom.getPersisted()) {
-            atom.setPersisted(true);
-            persistedAtomCount++;
+            if (!atom.getPersisted()) {
+                atom.setPersisted(true);
+                persistedAtomCount++;
+            }
         }
     }
 
@@ -221,9 +212,9 @@
         if (warnOnIllegalAccess) {
             warnOnIllegalAccess = false;
             log.warn(String.format("Found a non-persisted RVA (%s)." +
-                    " If you do not understand the implications of this warning," +
-                    " check your configuration and set '%s' to true." +
-                    " This warning will only be logged once.",
+                            " If you do not understand the implications of this warning," +
+                            " check your configuration and set '%s' to true." +
+                            " This warning will only be logged once.",
                     offendingAtom, Options.PAM_THROW_ACCESS_EXCEPTION.name()));
         }
     }
@@ -232,7 +223,7 @@
         public RandomVariableAtom atom;
 
         public PersistedAccessException(RandomVariableAtom atom) {
-            super("Can only call getVariable() on persisted RandomVariableAtoms (RVAs)" +
+            super("Can only call getAtom() on persisted RandomVariableAtoms (RVAs)" +
                     " using a PersistedAtomManager." +
                     " Cannot access " + atom + "." +
                     " This typically means that provided data is insufficient." +
