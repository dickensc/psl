/*
 * This file is part of the PSL software.
 * Copyright 2011-2015 University of Maryland
 * Copyright 2013-2021 The Regents of the University of California
 *
 * Licensed under the Apache License, Version 2.0 (the "License");
 * you may not use this file except in compliance with the License.
 * You may obtain a copy of the License at
 *
 * http://www.apache.org/licenses/LICENSE-2.0
 *
 * Unless required by applicable law or agreed to in writing, software
 * distributed under the License is distributed on an "AS IS" BASIS,
 * WITHOUT WARRANTIES OR CONDITIONS OF ANY KIND, either express or implied.
 * See the License for the specific language governing permissions and
 * limitations under the License.
 */
package org.linqs.psl.database;

import org.linqs.psl.database.atom.AtomCache;
import org.linqs.psl.model.atom.GroundAtom;
import org.linqs.psl.model.atom.ObservedAtom;
import org.linqs.psl.model.atom.QueryAtom;
import org.linqs.psl.model.atom.RandomVariableAtom;
import org.linqs.psl.model.predicate.Predicate;
import org.linqs.psl.model.predicate.StandardPredicate;
import org.linqs.psl.model.term.Constant;
import org.linqs.psl.util.IteratorUtils;
import org.linqs.psl.util.Parallel;

import java.io.BufferedWriter;
import java.io.File;
import java.io.FileWriter;
import java.io.IOException;
import java.util.Arrays;
import java.util.ArrayList;
import java.util.Collections;
import java.util.List;
import java.util.Set;

/**
 * A data model for retrieving and persisting {@link GroundAtom GroundAtoms}.
 *
 * Every GroundAtom retrieved from a Database is either a {@link RandomVariableAtom}
 * or an {@link ObservedAtom}. The method {@link #getAtom(Predicate, Constant...)}
 * determines which type a GroundAtom is. In addition, a GroundAtom with a
 * {@link StandardPredicate} can be persisted in a Database. If a
 * GroundAtom is persisted, it is persisted in one of the Partitions the
 * Database can read and is available for querying via {@link #executeQuery(DatabaseQuery)}.
 *
 * <h2>Setup</h2>
 *
 * Databases are instantiated via {@link DataStore#getDatabase} methods.
 *
 * A Database writes to and reads from one {@link Partition} of a DataStore
 * and can read from additional Partitions. The write Partition of a Database
 * may not be a read (or write) Partition of any other Database managed by the datastore.
 *
 * A Database can be instantiated with a set of StandardPredicates
 * to close. (Any StandardPredicate not closed initially remains open.) Whether
 * a StandardPredicate is open or closed affects the behavior of
 * {@link #getAtom(Predicate, Constant...)}.
 *
 * <h2>Retrieving GroundAtoms</h2>
 *
 * A Database is the canonical source for a set of GroundAtoms.
 * GroundAtoms should only be retrieved via {@link #getAtom(Predicate, Constant...)}
 * to ensure there exists only a single object for each GroundAtom from the Database.
 *
 * A Database contains an {@link AtomCache} which is used to store GroundAtoms
 * that have been instantiated in memory and ensure these objects are unique.
 *
 * <h2>Persisting RandomVariableAtoms</h2>
 *
 * A RandomVariableAtom can be persisted (including updated) in the write
 * Partition via {@link #commit(RandomVariableAtom)}.
 *
 * <h2>Querying for Groundings</h2>
 *
 * {@link DatabaseQuery DatabaseQueries} can be run via {@link #executeQuery(DatabaseQuery)}.
 * Note that queries only act on the GroundAtoms persisted in Partitions and
 * GroundAtoms with FunctionalPredicates.
 */
public abstract class Database implements ReadableDatabase, WritableDatabase {
    private static final String THREAD_QUERY_ATOM_KEY = Database.class.getName() + "::" + QueryAtom.class.getName();

    /**
     * The backing data store that created this database.
     * Connection are obtained from here.
     */
    protected final DataStore parentDataStore;

    /**
     * The partition ID in which this database writes.
     */
    protected final Partition writePartition;
    protected final int writeID;

    /**
     * The partition IDs that this database only reads from.
     */
    protected final List<Partition> readPartitions;
    protected final List<Integer> readIDs;

    protected final List<Integer> allPartitionIDs;

    /**
     * The atom cache for this database.
     */
    protected final AtomCache cache;

    /**
     * Keeps track of the open / closed status of this database.
     */
    protected boolean closed;

    public Database(DataStore parent, Partition write, Partition[] read) {
        this.parentDataStore = parent;
        this.writePartition = write;
        this.writeID = write.getID();

        this.readPartitions = Arrays.asList(read);
        this.readIDs = new ArrayList<Integer>(read.length);
        for (int i = 0; i < read.length; i++) {
            this.readIDs.add(read[i].getID());
        }

        if (readIDs.contains(new Integer(writeID))) {
            readIDs.remove(new Integer(writeID));
        }

        allPartitionIDs = new ArrayList<Integer>(readIDs.size() + 1);
        allPartitionIDs.addAll(readIDs);
        allPartitionIDs.add(writeID);

        this.cache = new AtomCache(this);
    }

    public abstract GroundAtom getAtom(StandardPredicate predicate, boolean create, Constant... arguments);

    public boolean hasAtom(StandardPredicate predicate, Constant... arguments) {
        return getAtom(predicate, false, arguments) != null;
    }

    public boolean hasCachedAtom(StandardPredicate predicate, Constant... arguments) {
        // Only allocate one QueryAtom per thread.
        QueryAtom queryAtom = null;
        if (!Parallel.hasThreadObject(THREAD_QUERY_ATOM_KEY)) {
            queryAtom = new QueryAtom(predicate, arguments);
            Parallel.putThreadObject(THREAD_QUERY_ATOM_KEY, queryAtom);
        } else {
            queryAtom = (QueryAtom)(Parallel.getThreadObject(THREAD_QUERY_ATOM_KEY));
            queryAtom.assume(predicate, arguments);
        }

        return hasCachedAtom(queryAtom);
    }

    public boolean hasCachedAtom(QueryAtom atom) {
        return cache.getCachedAtom(atom) != null;
    }

    public int countAllGroundAtoms(StandardPredicate predicate) {
        return countAllGroundAtoms(predicate, allPartitionIDs);
    }

    public abstract int countAllGroundAtoms(StandardPredicate predicate, List<Integer> partitions);

    public int countAllGroundRandomVariableAtoms(StandardPredicate predicate) {
        // Closed predicates have no random variable atoms.
        if (isClosed(predicate)) {
            return 0;
        }

        // All the atoms should be random vairable, since we are pulling from the write parition of an open predicate.
        List<Integer> partitions = new ArrayList<Integer>(1);
        partitions.add(writeID);

        return countAllGroundAtoms(predicate, partitions);
    }

    public Iterable<GroundAtom> getAllCachedAtoms() {
        return cache.getCachedAtoms();
    }

    public Iterable<RandomVariableAtom> getAllCachedRandomVariableAtoms() {
        return cache.getCachedRandomVariableAtoms();
    }

    public int getCachedRVACount() {
        return cache.getRVACount();
    }

    public int getCachedObsCount() {
        return cache.getObsCount();
    }

    public List<GroundAtom> getAllGroundAtoms(StandardPredicate predicate) {
        return getAllGroundAtoms(predicate, allPartitionIDs);
    }

    public abstract List<GroundAtom> getAllGroundAtoms(StandardPredicate predicate, List<Integer> partitions);

    public List<RandomVariableAtom> getAllGroundRandomVariableAtoms(StandardPredicate predicate) {
        // Closed predicates have no random variable atoms.
        if (isClosed(predicate)) {
            return new ArrayList<RandomVariableAtom>();
        }

        // All the atoms should be random vairable, since we are pulling from the write parition of an open predicate.
        List<Integer> partitions = new ArrayList<Integer>(1);
        partitions.add(writeID);
        List<GroundAtom> groundAtoms = getAllGroundAtoms(predicate, partitions);

        List<RandomVariableAtom> atoms = new ArrayList<RandomVariableAtom>(groundAtoms.size());
        for (GroundAtom atom : groundAtoms) {
            // This is only possible if the predicate is partially observed and this ground atom
            // was specified as a target and an observation.
            if (atom instanceof ObservedAtom) {
                throw new IllegalStateException(String.format(
                        "Found a ground atom (%s) that is both observed and a target." +
                        " An atom can only be one at a time. Check your data files.",
                        atom));
            }

            atoms.add((RandomVariableAtom)atom);
        }

        return atoms;
    }

    public List<ObservedAtom> getAllGroundObservedAtoms(StandardPredicate predicate) {
        // Note that even open predicates may have observed atoms (partially observed predicates).

        // Can't have observed atoms without read partitions.
        if (readIDs.size() == 0) {
            return new ArrayList<ObservedAtom>();
        }

        // Only pull from the read partitions.
        List<GroundAtom> groundAtoms = getAllGroundAtoms(predicate, readIDs);

        // All the atoms will be observed since we are pulling from only read partitions.
        List<ObservedAtom> atoms = new ArrayList<ObservedAtom>(groundAtoms.size());
        for (GroundAtom atom : groundAtoms) {
            // This is only possible if the predicate is partially observed and this ground atom
            // was specified as a target and an observation.
            if (atom instanceof RandomVariableAtom) {
                throw new IllegalStateException(String.format(
                        "Found a ground atom (%s) that is both observed and a target." +
                        " An atom can only be one at a time. Check your data files.",
                        atom));
            }

            atoms.add((ObservedAtom)atom);
        }

        return atoms;
    }

    public void commit(RandomVariableAtom atom) {
        List<RandomVariableAtom> atoms = new ArrayList<RandomVariableAtom>(1);
        atoms.add(atom);
        commit(atoms);
    }

    public void commitCachedAtoms() {
        commitCachedAtoms(false);
    }

    public void commitCachedAtoms(boolean onlyPersisted) {
        if (!onlyPersisted) {
            commit(getAllCachedRandomVariableAtoms());
        } else {
            commit(IteratorUtils.filter(getAllCachedRandomVariableAtoms(), new IteratorUtils.FilterFunction<RandomVariableAtom>() {
                @Override
                public boolean keep(RandomVariableAtom atom) {
                    return atom.getPersisted();
                }
            }));
        }
    }

    /**
     * @return the DataStore backing this Database
     */
    public DataStore getDataStore() {
        return parentDataStore;
    }

    public AtomCache getCache() {
        return cache;
    }

    public List<Partition> getReadPartitions() {
        return Collections.unmodifiableList(readPartitions);
    }

    public Partition getWritePartition() {
        return writePartition;
    }

    /**
     * Output all random variables to stdout in a human readable format: Foo('a', 'b') = 1.0.
     */
    public void outputRandomVariableAtoms() {
        for (StandardPredicate openPredicate : parentDataStore.getRegisteredPredicates()) {
            for (GroundAtom atom : getAllGroundRandomVariableAtoms(openPredicate)) {
                System.out.println(atom.toString() + " = " + atom.getValue());
            }
        }
    }

    /**
     * Output all random variables in a tab separated format.
     */
    public void outputRandomVariableAtoms(String outputDirectoryPath) {
        File outputDirectory = new File(outputDirectoryPath);

        // mkdir -p
        outputDirectory.mkdirs();

        for (StandardPredicate predicate : parentDataStore.getRegisteredPredicates()) {
<<<<<<< HEAD
            if (getAllGroundRandomVariableAtoms(predicate).size() == 0) {
                continue;
            }

            try {
                FileWriter predFileWriter = new FileWriter(new File(outputDirectory, predicate.getName() + ".txt"));
                BufferedWriter bufferedPredWriter = new BufferedWriter(predFileWriter);
                StringBuilder row = new StringBuilder();

                for (GroundAtom atom : getAllGroundRandomVariableAtoms(predicate)) {
=======
            if (isClosed(predicate)) {
                continue;
            }

            List<RandomVariableAtom> atoms = getAllGroundRandomVariableAtoms(predicate);
            if (atoms.size() == 0) {
                continue;
            }

            try (BufferedWriter bufferedPredWriter = new BufferedWriter(
                    new FileWriter(new File(outputDirectory, predicate.getName() + ".txt")))) {
                StringBuilder row = new StringBuilder();
                for (GroundAtom atom : atoms) {
>>>>>>> 2f515af2
                    row.setLength(0);

                    for (Constant term : atom.getArguments()) {
                        row.append(term.rawToString());
                        row.append("\t");
                    }
                    row.append(atom.getValue());
                    row.append("\n");

                    bufferedPredWriter.write(row.toString());
                }
<<<<<<< HEAD

                bufferedPredWriter.close();
=======
>>>>>>> 2f515af2
            } catch (IOException ex) {
                throw new RuntimeException("Error writing predicate " + predicate + ".", ex);
            }
        }
<<<<<<< HEAD
=======
    }

    public int getCachedRVACount() {
        return cache.getRVACount();
>>>>>>> 2f515af2
    }

    public int getCachedObsCount() {
        return cache.getObsCount();
    }
}<|MERGE_RESOLUTION|>--- conflicted
+++ resolved
@@ -187,14 +187,6 @@
         return cache.getCachedRandomVariableAtoms();
     }
 
-    public int getCachedRVACount() {
-        return cache.getRVACount();
-    }
-
-    public int getCachedObsCount() {
-        return cache.getObsCount();
-    }
-
     public List<GroundAtom> getAllGroundAtoms(StandardPredicate predicate) {
         return getAllGroundAtoms(predicate, allPartitionIDs);
     }
@@ -219,7 +211,7 @@
             if (atom instanceof ObservedAtom) {
                 throw new IllegalStateException(String.format(
                         "Found a ground atom (%s) that is both observed and a target." +
-                        " An atom can only be one at a time. Check your data files.",
+                                " An atom can only be one at a time. Check your data files.",
                         atom));
             }
 
@@ -244,11 +236,11 @@
         List<ObservedAtom> atoms = new ArrayList<ObservedAtom>(groundAtoms.size());
         for (GroundAtom atom : groundAtoms) {
             // This is only possible if the predicate is partially observed and this ground atom
-            // was specified as a target and an observation.
+            // was specified as a target and an observation/
             if (atom instanceof RandomVariableAtom) {
                 throw new IllegalStateException(String.format(
                         "Found a ground atom (%s) that is both observed and a target." +
-                        " An atom can only be one at a time. Check your data files.",
+                                " An atom can only be one at a time. Check your data files.",
                         atom));
             }
 
@@ -288,10 +280,6 @@
         return parentDataStore;
     }
 
-    public AtomCache getCache() {
-        return cache;
-    }
-
     public List<Partition> getReadPartitions() {
         return Collections.unmodifiableList(readPartitions);
     }
@@ -321,18 +309,6 @@
         outputDirectory.mkdirs();
 
         for (StandardPredicate predicate : parentDataStore.getRegisteredPredicates()) {
-<<<<<<< HEAD
-            if (getAllGroundRandomVariableAtoms(predicate).size() == 0) {
-                continue;
-            }
-
-            try {
-                FileWriter predFileWriter = new FileWriter(new File(outputDirectory, predicate.getName() + ".txt"));
-                BufferedWriter bufferedPredWriter = new BufferedWriter(predFileWriter);
-                StringBuilder row = new StringBuilder();
-
-                for (GroundAtom atom : getAllGroundRandomVariableAtoms(predicate)) {
-=======
             if (isClosed(predicate)) {
                 continue;
             }
@@ -346,7 +322,6 @@
                     new FileWriter(new File(outputDirectory, predicate.getName() + ".txt")))) {
                 StringBuilder row = new StringBuilder();
                 for (GroundAtom atom : atoms) {
->>>>>>> 2f515af2
                     row.setLength(0);
 
                     for (Constant term : atom.getArguments()) {
@@ -358,22 +333,14 @@
 
                     bufferedPredWriter.write(row.toString());
                 }
-<<<<<<< HEAD
-
-                bufferedPredWriter.close();
-=======
->>>>>>> 2f515af2
             } catch (IOException ex) {
                 throw new RuntimeException("Error writing predicate " + predicate + ".", ex);
             }
         }
-<<<<<<< HEAD
-=======
     }
 
     public int getCachedRVACount() {
         return cache.getRVACount();
->>>>>>> 2f515af2
     }
 
     public int getCachedObsCount() {
