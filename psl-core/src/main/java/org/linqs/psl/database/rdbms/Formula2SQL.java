/*
 * This file is part of the PSL software.
 * Copyright 2011-2015 University of Maryland
 * Copyright 2013-2021 The Regents of the University of California
 *
 * Licensed under the Apache License, Version 2.0 (the "License");
 * you may not use this file except in compliance with the License.
 * You may obtain a copy of the License at
 *
 * http://www.apache.org/licenses/LICENSE-2.0
 *
 * Unless required by applicable law or agreed to in writing, software
 * distributed under the License is distributed on an "AS IS" BASIS,
 * WITHOUT WARRANTIES OR CONDITIONS OF ANY KIND, either express or implied.
 * See the License for the specific language governing permissions and
 * limitations under the License.
 */
package org.linqs.psl.database.rdbms;

import org.linqs.psl.database.Partition;
import org.linqs.psl.model.atom.Atom;
import org.linqs.psl.model.formula.Conjunction;
import org.linqs.psl.model.formula.Disjunction;
import org.linqs.psl.model.formula.Formula;
import org.linqs.psl.model.formula.Negation;
import org.linqs.psl.model.predicate.ExternalFunctionalPredicate;
import org.linqs.psl.model.predicate.FunctionalPredicate;
import org.linqs.psl.model.predicate.GroundingOnlyPredicate;
import org.linqs.psl.model.predicate.StandardPredicate;
import org.linqs.psl.model.term.Attribute;
import org.linqs.psl.model.term.Term;
import org.linqs.psl.model.term.UniqueIntID;
import org.linqs.psl.model.term.UniqueStringID;
import org.linqs.psl.model.term.Variable;

import com.healthmarketscience.sqlbuilder.BinaryCondition;
import com.healthmarketscience.sqlbuilder.CustomSql;
import com.healthmarketscience.sqlbuilder.InCondition;
import com.healthmarketscience.sqlbuilder.SelectQuery;

import java.util.ArrayList;
import java.util.Collections;
import java.util.HashMap;
import java.util.List;
import java.util.Map;
import java.util.Set;

public class Formula2SQL {
    private static final String TABLE_ALIAS_PREFIX = "T";

    private final Set<Variable> projection;
    private final RDBMSDatabase database;

    /**
     * Maps a variable to the first column (table alias and column) that we see it in.
     */
    private final Map<Variable, String> joins;

    /**
     * Maps each atom to the table (alias) it is drawn from.
     */
    private final Map<Atom, String> tableAliases;

    private final List<Atom> functionalAtoms;

    private final SelectQuery query;

    /**
     * The order of the variables as they appear in the select clause.
     */
    private final Map<Variable, Integer> projectionMap;

    private final List<Integer> partitions;
    private final List<Atom> partialTargets;

    private int tableCounter;

    /**
     * Convert a formula to a query that will fetch all possible combinations of constants used in that
     * formula (aka grounding).
     * This variant will enforce unique results (DISTINCT).
     * @param projection the collection of variables (columns) to return (the variable's name will be used
     * as the column alias). If not set, all columns (*) will be returned.
     * @param database the database to query over. The read and write partitions will be picked up from here.
     */
    public Formula2SQL(Set<Variable> projection, RDBMSDatabase database) {
        this(projection, database, true);
    }

    /**
     * See above description.
     * @param isDistinct true if you want to enforce unique results (DISTINCT), false otherwise.
     *  Warning: this can be a costly operation.
     */
    public Formula2SQL(Set<Variable> projection, RDBMSDatabase database, boolean isDistinct) {
        this(projection, database, isDistinct, null);
    }

    /**
     * See above description.
<<<<<<< HEAD

=======
>>>>>>> 2f515af2
     * @param partialTargets if this is non-null, then this formula will be treated as a partial grounding query.
     * This means that we will treat special partitions (with a negative id) as valid partitions,
     * and these atoms will be exclusively drawn from the special partitions.
     * We will do a DIRECT REFERENCE comparison against atoms in the formula to check for this specific one.
     */
    public Formula2SQL(Set<Variable> projection, RDBMSDatabase database, boolean isDistinct, List<Atom> partialTargets) {
        this.projection = projection;
        this.database = database;
        this.partialTargets = partialTargets;

        joins = new HashMap<Variable, String>();
        tableAliases = new HashMap<Atom, String>();
        projectionMap = new HashMap<Variable, Integer>();
        functionalAtoms = new ArrayList<Atom>();
        tableCounter = 0;

        query = new SelectQuery();
        query.setIsDistinct(isDistinct);

        if (projection.isEmpty()) {
            query.addAllColumns();
        }

        // Query all of the read (and the write) partition(s) belonging to the database.
        partitions = new ArrayList<Integer>(database.getReadPartitions().size() + 1);
        for (Partition partition : database.getReadPartitions()) {
            partitions.add(partition.getID());
        }
        partitions.add(database.getWritePartition().getID());
    }

    public List<Atom> getFunctionalAtoms() {
        return functionalAtoms;
    }

    public Map<Variable, Integer> getProjectionMap() {
        return Collections.unmodifiableMap(projectionMap);
    }

    public Map<Atom, String> getTableAliases() {
        return Collections.unmodifiableMap(tableAliases);
    }

    public SelectQuery getQuery(Formula formula) {
        traverse(formula);
        // Visit all the functional atoms at the end.
        for (Atom atom : functionalAtoms) {
            visitFunctionalAtom(atom);
        }

        return query.validate();
    }

    public String getSQL(Formula formula) {
        return getQuery(formula).toString();
    }

    private void visitFunctionalAtom(Atom atom) {
        assert(atom.getPredicate() instanceof FunctionalPredicate);

        Object[] convert = convertArguments(atom.getArguments());

        if (atom.getPredicate() instanceof ExternalFunctionalPredicate) {
            // Skip. All external functions are called when ground rules are instantiated.
        } else if (atom.getPredicate() instanceof GroundingOnlyPredicate) {
            GroundingOnlyPredicate predicate = (GroundingOnlyPredicate)atom.getPredicate();

            if (predicate.equals(GroundingOnlyPredicate.NotEqual)) {
                query.addCondition(BinaryCondition.notEqualTo(convert[0], convert[1]));
            } else if (predicate.equals(GroundingOnlyPredicate.Equal)) {
                query.addCondition(BinaryCondition.equalTo(convert[0], convert[1]));
            } else if (predicate.equals(GroundingOnlyPredicate.NonSymmetric)) {
                query.addCondition(BinaryCondition.lessThan(convert[0], convert[1], false));
            } else {
                throw new UnsupportedOperationException("Unrecognized GroundingOnlyPredicate: " + predicate);
            }
        } else {
            throw new UnsupportedOperationException("Unrecognized FunctionalPredicate: " + atom.getPredicate());
        }
    }

    private Object[] convertArguments(Term[] arguments) {
        Object[] convert = new Object[arguments.length];

        for (int i = 0; i < arguments.length; i++) {
            Term arg = arguments[i];

            // If the variable is not in the argument map, just query for that variable.
            // If it is in the mapping, then pull out the mapped value and convert that.
            if (arg instanceof Variable) {
                assert(joins.containsKey((Variable)arg));
                convert[i] = new CustomSql(joins.get((Variable)arg));
                continue;
            }

            if (arg instanceof Attribute) {
                convert[i] = ((Attribute)arg).getValue();
            } else if (arg instanceof UniqueIntID) {
                convert[i] = new Integer(((UniqueIntID)arg).getID());
            } else if (arg instanceof UniqueStringID) {
                convert[i] = ((UniqueStringID)arg).getID();
            } else {
                throw new IllegalArgumentException("Unknown argument type: " + arg.getClass().getName());
            }
        }

        return convert;
    }

    private void visitAtom(Atom atom) {
        if (atom.getPredicate() instanceof FunctionalPredicate) {
            functionalAtoms.add(atom);
            return;
        }

        // Each standard atom brings a new table join.
        assert(atom.getPredicate() instanceof StandardPredicate);
        PredicateInfo predicateInfo = ((RDBMSDataStore)database.getDataStore()).getPredicateInfo(atom.getPredicate());

        String tableAlias = String.format("%s_%03d", TABLE_ALIAS_PREFIX, tableCounter);
        tableAliases.put(atom, tableAlias);

        query.addCustomFromTable(predicateInfo.tableName() + " " + tableAlias);

        Term[] arguments = atom.getArguments();
        List<String> columnNames = predicateInfo.argumentColumns();
        assert(arguments.length == columnNames.size());

        for (int i = 0; i < arguments.length; i++) {
            Term arg = arguments[i];
            String columnReference = tableAlias + "." + columnNames.get(i);

            if (arg instanceof Variable) {
                Variable var = (Variable)arg;
                if (joins.containsKey(var)) {
                    query.addCondition(BinaryCondition.equalTo(
                            new CustomSql(columnReference),
                            new CustomSql(joins.get(var))));
                } else {
                    if (projection.contains(var)) {
                        query.addAliasedColumn(new CustomSql(columnReference), var.getName());
                        projectionMap.put(var, projectionMap.size());
                    }

                    joins.put(var, columnReference);
                }
            }

            if (arg instanceof Attribute || arg instanceof UniqueIntID || arg instanceof UniqueStringID) {
                Object value = null;
                if (arg instanceof Attribute) {
                    value = ((Attribute)arg).getValue();
                } else if (arg instanceof UniqueIntID) {
                    value = new Integer(((UniqueIntID)arg).getID());
                } else {
                    value = ((UniqueStringID)arg).getID();
                }

                if (value instanceof String) {
                    value = escapeSingleQuotes((String)value);
                }

                query.addCondition(BinaryCondition.equalTo(new CustomSql(columnReference), value));
            } else {
                assert(arg instanceof Variable);
            }
        }

        // Make sure to limit the partitions.
<<<<<<< HEAD
        // Most atoms get to choose from anywhere, partial atoms can only come from the special partitions.
=======
        // Most atoms get to choose from anywhere, partial target atoms can only come from a special partition.
>>>>>>> 2f515af2
        CustomSql partitionColumn = new CustomSql(tableAlias + "." + PredicateInfo.PARTITION_COLUMN_NAME);
        if ((partialTargets != null) && (partialTargets.contains(atom))) {
            query.addCondition(BinaryCondition.lessThan(partitionColumn, 0));
        } else {
            query.addCondition(new InCondition(partitionColumn, partitions));
        }

        tableCounter++;
    }

    /**
     * Recursively traverse a formula to build a query from it.
     */
    private void traverse(Formula formula) {
        if (formula instanceof Conjunction) {
            Conjunction conjunction = (Conjunction)formula;
            for (int i=0; i < conjunction.length(); i++) {
                traverse(conjunction.get(i));
            }
        } else if (formula instanceof Atom) {
            visitAtom((Atom)formula);
        } else if (formula instanceof Negation) {
            throw new IllegalArgumentException("Negations in formula are not supported in database queries.");
        } else if (formula instanceof Disjunction) {
            throw new IllegalArgumentException("Disjunctions in formula are not supported in database queries.");
        } else {
            throw new IllegalArgumentException("Unsupported Formula: " + formula.getClass().getName());
        }
    }

    private String escapeSingleQuotes(String s) {
        return s.replaceAll("'", "''");
    }
}<|MERGE_RESOLUTION|>--- conflicted
+++ resolved
@@ -77,10 +77,10 @@
 
     /**
      * Convert a formula to a query that will fetch all possible combinations of constants used in that
-     * formula (aka grounding).
-     * This variant will enforce unique results (DISTINCT).
+     * formual (aka grounding).
+     * This variant will enforce unqiue results (DISTINCT).
      * @param projection the collection of variables (columns) to return (the variable's name will be used
-     * as the column alias). If not set, all columns (*) will be returned.
+     * as the column alias). If not set, all columns (*) will be retutned.
      * @param database the database to query over. The read and write partitions will be picked up from here.
      */
     public Formula2SQL(Set<Variable> projection, RDBMSDatabase database) {
@@ -98,10 +98,6 @@
 
     /**
      * See above description.
-<<<<<<< HEAD
-
-=======
->>>>>>> 2f515af2
      * @param partialTargets if this is non-null, then this formula will be treated as a partial grounding query.
      * This means that we will treat special partitions (with a negative id) as valid partitions,
      * and these atoms will be exclusively drawn from the special partitions.
@@ -271,11 +267,7 @@
         }
 
         // Make sure to limit the partitions.
-<<<<<<< HEAD
-        // Most atoms get to choose from anywhere, partial atoms can only come from the special partitions.
-=======
         // Most atoms get to choose from anywhere, partial target atoms can only come from a special partition.
->>>>>>> 2f515af2
         CustomSql partitionColumn = new CustomSql(tableAlias + "." + PredicateInfo.PARTITION_COLUMN_NAME);
         if ((partialTargets != null) && (partialTargets.contains(atom))) {
             query.addCondition(BinaryCondition.lessThan(partitionColumn, 0));
