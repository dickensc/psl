/*
 * This file is part of the PSL software.
 * Copyright 2011-2015 University of Maryland
 * Copyright 2013-2021 The Regents of the University of California
 *
 * Licensed under the Apache License, Version 2.0 (the "License");
 * you may not use this file except in compliance with the License.
 * You may obtain a copy of the License at
 *
 * http://www.apache.org/licenses/LICENSE-2.0
 *
 * Unless required by applicable law or agreed to in writing, software
 * distributed under the License is distributed on an "AS IS" BASIS,
 * WITHOUT WARRANTIES OR CONDITIONS OF ANY KIND, either express or implied.
 * See the License for the specific language governing permissions and
 * limitations under the License.
 */
package org.linqs.psl.model.rule.logical;

import org.linqs.psl.model.atom.GroundAtom;
import org.linqs.psl.model.formula.Disjunction;
import org.linqs.psl.model.formula.Formula;
import org.linqs.psl.model.formula.Negation;
import org.linqs.psl.model.rule.GroundRule;
import org.linqs.psl.reasoner.function.FunctionComparator;
import org.linqs.psl.reasoner.function.GeneralFunction;
import org.linqs.psl.util.HashCode;
import org.linqs.psl.util.IteratorUtils;

import java.util.Arrays;
import java.util.ArrayList;
import java.util.Collections;
import java.util.HashSet;
import java.util.List;
import java.util.Set;

/**
 * Base class for all ground logical rules.
 */
public abstract class AbstractGroundLogicalRule implements GroundRule {
    protected final AbstractLogicalRule rule;
    protected final List<GroundAtom> posLiterals;
    protected final List<GroundAtom> negLiterals;
    protected final GeneralFunction dissatisfaction;

    private final int hashcode;

    /**
     * @param posLiterals the positive literals (ground atoms) in the negated DNF.
     * @param negLiterals the negative literals (ground atoms) in the negated DNF.
     * @param rvaCount the number of RandomVariableAtoms (non-constants) in the literals.
     */
    protected AbstractGroundLogicalRule(AbstractLogicalRule rule, List<GroundAtom> posLiterals, List<GroundAtom> negLiterals,
            short rvaCount) {
        this.rule = rule;
        this.posLiterals = Collections.unmodifiableList(new ArrayList<GroundAtom>(posLiterals));
        this.negLiterals = Collections.unmodifiableList(new ArrayList<GroundAtom>(negLiterals));

        // Construct function definition.
        dissatisfaction = getFunction(true);

        // Construct the hash code.
        int hash = HashCode.build(rule);

        for (int i = 0; i < this.posLiterals.size(); i++) {
            hash = HashCode.build(hash, this.posLiterals.get(i));
        }

        for (int i = 0; i < this.negLiterals.size(); i++) {
            hash = HashCode.build(hash, this.negLiterals.get(i));
        }

        hashcode = hash;
    }

    /**
     * Construct function definition representing the ground rule's dissatisfaction.
     * The function returned from this will never be squared.
     * Child classes that have squaring information are responsible for setting that.
     */
    protected GeneralFunction getFunction(boolean mergeConstants) {
        // nonNegative refers to having a hinge at 0 (i.e. max(0.0, X)).
        // If there are at least two literals, then there will be a hinge
        // (otherwise it will just be linear).
        boolean nonNegative = (posLiterals.size() + negLiterals.size() > 1);
        GeneralFunction function = new GeneralFunction(nonNegative, false, posLiterals.size() + negLiterals.size(), mergeConstants);

        // Note that the pos/neg qualifier are w.r.t the negated DNF.
        // This means that the potential function being constructed here is actually the
        // ground rule's dissatisfaction.

<<<<<<< HEAD
        for (int i = 0; i < this.posLiterals.size(); i++) {
            function.add(1.0f, this.posLiterals.get(i));
=======
        for (int i = 0; i < posLiterals.size(); i++) {
            function.add(1.0f, posLiterals.get(i));
>>>>>>> 2f515af2
        }

        for (int i = 0; i < this.negLiterals.size(); i++) {
            function.add(-1.0f, this.negLiterals.get(i));
        }

        // Adding a constant 1.0 overall and subtracting 1.0 for each positive term (in the negated DNF)
<<<<<<< HEAD
        // will make this potential function the same as the function of the original (non-negated) ground rule.
=======
        // will make this potential function the same as the dissatisfaction of the original (non-negated) ground rule.
>>>>>>> 2f515af2
        function.add(1.0f - this.posLiterals.size());

        return function;
    }

    @Override
    public Set<GroundAtom> getAtoms() {
        HashSet<GroundAtom> atoms = new HashSet<GroundAtom>();

        for (GroundAtom atom : posLiterals) {
            atoms.add(atom);
        }

        for (GroundAtom atom : negLiterals) {
            atoms.add(atom);
        }

        return atoms;
    }

    public List<GroundAtom> getPositiveAtoms() {
        return posLiterals;
    }

    public List<GroundAtom> getNegativeAtoms() {
        return negLiterals;
    }

    public int size() {
        return posLiterals.size() + negLiterals.size();
    }

    /**
     * Negating logical rules (a disjunction) will generate multiple other rules.
     * !(A v B) = A! ^ !B
     * The conjunction will incur the same penalty as these disjunctions: [!A v !B, A v !B, !A v B].
     * We this will generate 2^n - 1 ground rules where n is the number of atoms in the rule.
     */
    @Override
    public List<GroundRule> negate() {
        int numAtoms = size();
        List<GroundRule> negatedRules = new ArrayList<GroundRule>((int)Math.pow(2, numAtoms) - 1);

        List<GroundAtom> positiveAtoms = new ArrayList<GroundAtom>(numAtoms);
        List<GroundAtom> negativeAtoms = new ArrayList<GroundAtom>(numAtoms);
        Formula[] disjunction = new Formula[numAtoms];

        // To generate the correct ground rules, we just need to take all the atoms and
        // do a power set over them, where membership in the set means negation
        // (but remember that we may be negating a negation).
        // The all negation case (full set membership) is ignored.
        for (boolean[] subset : IteratorUtils.powerset(numAtoms)) {
            // Skip when all atoms are negated.
            // Unless there is only one atom, then do the opposite and skip the positive case.
            boolean skip = true;

            if (numAtoms == 1) {
                skip = !subset[0];
            } else {
                for (boolean negated : subset) {
                    if (!negated) {
                        skip = false;
                        break;
                    }
                }
            }

            if (skip) {
                continue;
            }

            String name = String.format("%s -- Negated (%s)", rule.getName(), Arrays.toString(subset));

            positiveAtoms.clear();
            negativeAtoms.clear();

            int subsetIndex = 0;

            for (GroundAtom atom : posLiterals) {
                if (subset[subsetIndex]) {
                    negativeAtoms.add(atom);
                    disjunction[subsetIndex] = new Negation(atom);
                } else {
                    positiveAtoms.add(atom);
                    disjunction[subsetIndex] = atom;
                }

                subsetIndex++;
            }

            for (GroundAtom atom : negLiterals) {
                if (subset[subsetIndex]) {
                    positiveAtoms.add(atom);
                    disjunction[subsetIndex] = atom;
                } else {
                    negativeAtoms.add(atom);
                    disjunction[subsetIndex] = new Negation(atom);
                }

                subsetIndex++;
            }

            Formula formula = null;
            if (disjunction.length > 1) {
                formula = new Disjunction(disjunction);
            } else {
                formula = disjunction[0];
            }

            negatedRules.add(instantiateNegatedGroundRule(formula, positiveAtoms, negativeAtoms, name));
        }

        return negatedRules;
    }

    protected abstract GroundRule instantiateNegatedGroundRule(
            Formula disjunction, List<GroundAtom> positiveAtoms,
            List<GroundAtom> negativeAtoms, String name);

    @Override
    public boolean equals(Object other) {
        if (other == this) {
            return true;
        }

        if (other == null
                || !(other instanceof AbstractGroundLogicalRule)
                || this.hashCode() != other.hashCode()) {
            return false;
        }

        AbstractGroundLogicalRule otherRule = (AbstractGroundLogicalRule)other;
        if (!rule.equals(otherRule.getRule())) {
            return false;
        }

        return posLiterals.equals(otherRule.posLiterals)
                && negLiterals.equals(otherRule.negLiterals);
    }

    @Override
    public int hashCode() {
        return hashcode;
    }

    @Override
    public String baseToString() {
        // Negate the clause again to show clause to maximize truth of.
        Formula[] literals = new Formula[posLiterals.size() + negLiterals.size()];
        int i;

        for (i = 0; i < posLiterals.size(); i++) {
            literals[i] = new Negation(posLiterals.get(i));
        }

        for (int j = 0; j < negLiterals.size(); j++) {
            literals[i++] = negLiterals.get(j);
        }

        return (literals.length > 1) ? new Disjunction(literals).toString() : literals[0].toString();
    }

    @Override
    public String toString() {
        return baseToString();
    }
}<|MERGE_RESOLUTION|>--- conflicted
+++ resolved
@@ -22,7 +22,6 @@
 import org.linqs.psl.model.formula.Formula;
 import org.linqs.psl.model.formula.Negation;
 import org.linqs.psl.model.rule.GroundRule;
-import org.linqs.psl.reasoner.function.FunctionComparator;
 import org.linqs.psl.reasoner.function.GeneralFunction;
 import org.linqs.psl.util.HashCode;
 import org.linqs.psl.util.IteratorUtils;
@@ -50,8 +49,7 @@
      * @param negLiterals the negative literals (ground atoms) in the negated DNF.
      * @param rvaCount the number of RandomVariableAtoms (non-constants) in the literals.
      */
-    protected AbstractGroundLogicalRule(AbstractLogicalRule rule, List<GroundAtom> posLiterals, List<GroundAtom> negLiterals,
-            short rvaCount) {
+    protected AbstractGroundLogicalRule(AbstractLogicalRule rule, List<GroundAtom> posLiterals, List<GroundAtom> negLiterals, short rvaCount) {
         this.rule = rule;
         this.posLiterals = Collections.unmodifiableList(new ArrayList<GroundAtom>(posLiterals));
         this.negLiterals = Collections.unmodifiableList(new ArrayList<GroundAtom>(negLiterals));
@@ -89,13 +87,8 @@
         // This means that the potential function being constructed here is actually the
         // ground rule's dissatisfaction.
 
-<<<<<<< HEAD
-        for (int i = 0; i < this.posLiterals.size(); i++) {
-            function.add(1.0f, this.posLiterals.get(i));
-=======
         for (int i = 0; i < posLiterals.size(); i++) {
             function.add(1.0f, posLiterals.get(i));
->>>>>>> 2f515af2
         }
 
         for (int i = 0; i < this.negLiterals.size(); i++) {
@@ -103,11 +96,7 @@
         }
 
         // Adding a constant 1.0 overall and subtracting 1.0 for each positive term (in the negated DNF)
-<<<<<<< HEAD
-        // will make this potential function the same as the function of the original (non-negated) ground rule.
-=======
         // will make this potential function the same as the dissatisfaction of the original (non-negated) ground rule.
->>>>>>> 2f515af2
         function.add(1.0f - this.posLiterals.size());
 
         return function;
