--- conflicted
+++ resolved
@@ -70,14 +70,8 @@
     }
 
     @Override
-<<<<<<< HEAD
     public GeneralFunction getFunctionDefinition(boolean mergeConstants) {
-        GeneralFunction sum = new GeneralFunction(true, isSquared(), coefficients.length, mergeConstants);
-=======
-    public GeneralFunction getFunctionDefinition() {
-        GeneralFunction sum = new GeneralFunction(true, isSquared(),
-                coefficients.length, !(FunctionComparator.MI.equals(comparator)));
->>>>>>> 3b086c3a
+        GeneralFunction sum = new GeneralFunction(false, false, coefficients.length, !(FunctionComparator.MI.equals(comparator)) && mergeConstants);
 
         float termSign = FunctionComparator.GTE.equals(comparator) ? -1.0f : 1.0f;
         for (int i = 0; i < coefficients.length; i++) {
