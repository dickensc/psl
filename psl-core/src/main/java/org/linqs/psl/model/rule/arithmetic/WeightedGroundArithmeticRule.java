/*
 * This file is part of the PSL software.
 * Copyright 2011-2015 University of Maryland
 * Copyright 2013-2021 The Regents of the University of California
 *
 * Licensed under the Apache License, Version 2.0 (the "License");
 * you may not use this file except in compliance with the License.
 * You may obtain a copy of the License at
 *
 * http://www.apache.org/licenses/LICENSE-2.0
 *
 * Unless required by applicable law or agreed to in writing, software
 * distributed under the License is distributed on an "AS IS" BASIS,
 * WITHOUT WARRANTIES OR CONDITIONS OF ANY KIND, either express or implied.
 * See the License for the specific language governing permissions and
 * limitations under the License.
 */
package org.linqs.psl.model.rule.arithmetic;

import org.linqs.psl.model.atom.GroundAtom;
import org.linqs.psl.model.predicate.GroundingOnlyPredicate;
import org.linqs.psl.model.rule.WeightedGroundRule;
import org.linqs.psl.model.rule.WeightedRule;
import org.linqs.psl.reasoner.function.FunctionComparator;
import org.linqs.psl.reasoner.function.GeneralFunction;

import java.util.List;

public class WeightedGroundArithmeticRule extends AbstractGroundArithmeticRule implements WeightedGroundRule {
    protected WeightedGroundArithmeticRule(WeightedArithmeticRule rule, List<Float> coefficients,
            List<GroundAtom> atoms, FunctionComparator comparator, float constant) {
        super(rule, coefficients, atoms, comparator, constant);
        validate();
    }

    protected WeightedGroundArithmeticRule(WeightedArithmeticRule rule, float[] coefficients, GroundAtom[] atoms,
            FunctionComparator comparator, float constant) {
        super(rule, coefficients, atoms, comparator, constant);
        validate();
    }

    private void validate() {
        if (FunctionComparator.EQ.equals(comparator)) {
            throw new IllegalArgumentException("WeightedGroundArithmeticRules do not support equality comparators. "
                    + "Create two ground rules instead, one with " + FunctionComparator.LTE + " and one with "
                    + FunctionComparator.GTE + ".");
        } else if (!FunctionComparator.LTE.equals(comparator) && !FunctionComparator.GTE.equals(comparator)
                && !FunctionComparator.MI.equals(comparator)) {
            throw new IllegalArgumentException("Unrecognized comparator: " + comparator);
        }
    }

    @Override
    public WeightedRule getRule() {
        return (WeightedRule)rule;
    }

    @Override
    public boolean isSquared() {
        return ((WeightedRule)rule).isSquared();
    }

    @Override
    public float getWeight() {
        return ((WeightedRule)rule).getWeight();
    }

    @Override
    public void setWeight(float weight) {
        ((WeightedRule)rule).setWeight(weight);
    }

    @Override
    public GeneralFunction getFunctionDefinition(boolean mergeConstants) {
<<<<<<< HEAD
        GeneralFunction sum = new GeneralFunction(false, false, coefficients.length, !(FunctionComparator.MI.equals(comparator)) && mergeConstants);
=======
        GeneralFunction sum = new GeneralFunction(true, isSquared(), coefficients.length, mergeConstants);
>>>>>>> 2f515af2

        float termSign = FunctionComparator.GTE.equals(comparator) ? -1.0f : 1.0f;
        for (int i = 0; i < coefficients.length; i++) {
            // Skip any grounding only predicates.
            if (atoms[i].getPredicate() instanceof GroundingOnlyPredicate) {
                continue;
            }

            sum.add(termSign * coefficients[i], atoms[i]);
        }
        sum.add(-1.0f * termSign * constant);

        return sum;
    }

    @Override
    public float getIncompatibility() {
        return getIncompatibility(null, 0.0f);
    }

    @Override
    public float getIncompatibility(GroundAtom replacementAtom, float replacementValue) {
        float sum = 0.0f;
        for (int i = 0; i < coefficients.length; i++) {
            // Skip any grounding only predicates.
            if (atoms[i].getPredicate() instanceof GroundingOnlyPredicate) {
                continue;
            }

            if (atoms[i] == replacementAtom) {
                sum += coefficients[i] * replacementValue;
            } else {
                sum += coefficients[i] * atoms[i].getValue();
            }
        }
        sum -= constant;

        if (FunctionComparator.GTE.equals(comparator)) {
            sum *= -1.0f;
        }

        return (float)((isSquared()) ? Math.pow(Math.max(sum, 0.0f), 2) : Math.max(sum, 0.0f));
    }

    @Override
    public String toString() {
        return "" + getWeight() + ": " + baseToString() + ((isSquared()) ? " ^2" : "");
    }
}<|MERGE_RESOLUTION|>--- conflicted
+++ resolved
@@ -1,7 +1,7 @@
 /*
  * This file is part of the PSL software.
  * Copyright 2011-2015 University of Maryland
- * Copyright 2013-2021 The Regents of the University of California
+ * Copyright 2013-2020 The Regents of the University of California
  *
  * Licensed under the Apache License, Version 2.0 (the "License");
  * you may not use this file except in compliance with the License.
@@ -28,13 +28,13 @@
 
 public class WeightedGroundArithmeticRule extends AbstractGroundArithmeticRule implements WeightedGroundRule {
     protected WeightedGroundArithmeticRule(WeightedArithmeticRule rule, List<Float> coefficients,
-            List<GroundAtom> atoms, FunctionComparator comparator, float constant) {
+                                           List<GroundAtom> atoms, FunctionComparator comparator, float constant) {
         super(rule, coefficients, atoms, comparator, constant);
         validate();
     }
 
     protected WeightedGroundArithmeticRule(WeightedArithmeticRule rule, float[] coefficients, GroundAtom[] atoms,
-            FunctionComparator comparator, float constant) {
+                                           FunctionComparator comparator, float constant) {
         super(rule, coefficients, atoms, comparator, constant);
         validate();
     }
@@ -72,11 +72,7 @@
 
     @Override
     public GeneralFunction getFunctionDefinition(boolean mergeConstants) {
-<<<<<<< HEAD
         GeneralFunction sum = new GeneralFunction(false, false, coefficients.length, !(FunctionComparator.MI.equals(comparator)) && mergeConstants);
-=======
-        GeneralFunction sum = new GeneralFunction(true, isSquared(), coefficients.length, mergeConstants);
->>>>>>> 2f515af2
 
         float termSign = FunctionComparator.GTE.equals(comparator) ? -1.0f : 1.0f;
         for (int i = 0; i < coefficients.length; i++) {
