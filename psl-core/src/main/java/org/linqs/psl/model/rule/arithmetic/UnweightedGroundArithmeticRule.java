--- conflicted
+++ resolved
@@ -35,12 +35,12 @@
         implements UnweightedGroundRule {
 
     protected UnweightedGroundArithmeticRule(UnweightedArithmeticRule rule, List<Float> coefficients,
-            List<GroundAtom> atoms, FunctionComparator comparator, float constant) {
+                                             List<GroundAtom> atoms, FunctionComparator comparator, float constant) {
         super(rule, coefficients, atoms, comparator, constant);
     }
 
     protected UnweightedGroundArithmeticRule(UnweightedArithmeticRule rule, float[] coefficients,
-            GroundAtom[] atoms, FunctionComparator comparator, float constant) {
+                                             GroundAtom[] atoms, FunctionComparator comparator, float constant) {
         super(rule, coefficients, atoms, comparator, constant);
     }
 
@@ -75,12 +75,8 @@
 
     @Override
     public ConstraintTerm getConstraintDefinition(boolean mergeConstants) {
-<<<<<<< HEAD
-        GeneralFunction sum = new GeneralFunction(false, false, coefficients.length, !(FunctionComparator.MI.equals(comparator)) && mergeConstants);
-=======
         GeneralFunction sum = new GeneralFunction(false, false, coefficients.length, mergeConstants);
 
->>>>>>> 2f515af2
         for (int i = 0; i < coefficients.length; i++) {
             // Skip any grounding only predicates.
             if (atoms[i].getPredicate() instanceof GroundingOnlyPredicate) {
