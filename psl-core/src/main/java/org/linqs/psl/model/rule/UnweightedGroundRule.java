/*
 * This file is part of the PSL software.
 * Copyright 2011-2015 University of Maryland
 * Copyright 2013-2021 The Regents of the University of California
 *
 * Licensed under the Apache License, Version 2.0 (the "License");
 * you may not use this file except in compliance with the License.
 * You may obtain a copy of the License at
 *
 * http://www.apache.org/licenses/LICENSE-2.0
 *
 * Unless required by applicable law or agreed to in writing, software
 * distributed under the License is distributed on an "AS IS" BASIS,
 * WITHOUT WARRANTIES OR CONDITIONS OF ANY KIND, either express or implied.
 * See the License for the specific language governing permissions and
 * limitations under the License.
 */
package org.linqs.psl.model.rule;

import org.linqs.psl.model.atom.GroundAtom;
import org.linqs.psl.reasoner.function.ConstraintTerm;

public interface UnweightedGroundRule extends GroundRule {

    @Override
    public UnweightedRule getRule();

    /**
<<<<<<< HEAD
     * Get a mathematical/functional definition of this constraint.
     *
     * If |mergeConstants| is true, then don't merge together constant terms (like observed atoms).
     * Merging terms is generally encouraged, but certain inference methods (like online inference)
=======
     * Get a GeneralFunction representation of this ground rule.
     * If mergeConstants is true, then don't merge together constant terms.
     * Merging terms is generally encouraged, but certain inference methods
>>>>>>> 2f515af2
     * may need direct access to these terms.
     */
    public ConstraintTerm getConstraintDefinition(boolean mergeConstants);

    /**
     * Returns the infeasibility of the truth values of this GroundRule's
     * {@link GroundAtom GroundAtoms}.
     * <p>
     * Specifically, returns the distance between the value of the constraint's
     * functional definition and that function's nearest feasible value.
     * <p>
     * Infeasibility is always non-negative.
     *
     * @return the infeasibility of the current truth values
     */
    public float getInfeasibility();
}<|MERGE_RESOLUTION|>--- conflicted
+++ resolved
@@ -26,16 +26,9 @@
     public UnweightedRule getRule();
 
     /**
-<<<<<<< HEAD
-     * Get a mathematical/functional definition of this constraint.
-     *
-     * If |mergeConstants| is true, then don't merge together constant terms (like observed atoms).
-     * Merging terms is generally encouraged, but certain inference methods (like online inference)
-=======
      * Get a GeneralFunction representation of this ground rule.
      * If mergeConstants is true, then don't merge together constant terms.
      * Merging terms is generally encouraged, but certain inference methods
->>>>>>> 2f515af2
      * may need direct access to these terms.
      */
     public ConstraintTerm getConstraintDefinition(boolean mergeConstants);
